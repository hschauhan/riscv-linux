--- conflicted
+++ resolved
@@ -20,8 +20,6 @@
 static struct sof_dev_desc sof_of_imx8qxp_desc = {
 	.default_fw_path = "imx/sof",
 	.default_tplg_path = "imx/sof-tplg",
-<<<<<<< HEAD
-=======
 	.default_fw_filename = "sof-imx8x.ri",
 	.nocodec_tplg_filename = "sof-imx8-nocodec.tplg",
 	.ops = &sof_imx8x_ops,
@@ -30,7 +28,6 @@
 static struct sof_dev_desc sof_of_imx8qm_desc = {
 	.default_fw_path = "imx/sof",
 	.default_tplg_path = "imx/sof-tplg",
->>>>>>> 04d5ce62
 	.default_fw_filename = "sof-imx8.ri",
 	.nocodec_tplg_filename = "sof-imx8-nocodec.tplg",
 	.ops = &sof_imx8_ops,
