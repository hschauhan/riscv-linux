--- conflicted
+++ resolved
@@ -1237,19 +1237,9 @@
 	return args.err;
 }
 
-<<<<<<< HEAD
-static const struct blk_ksm_ll_ops dm_ksm_ll_ops = {
-	.keyslot_evict = dm_keyslot_evict,
-};
-
-static int device_intersect_crypto_modes(struct dm_target *ti,
-					 struct dm_dev *dev, sector_t start,
-					 sector_t len, void *data)
-=======
 static int
 device_intersect_crypto_capabilities(struct dm_target *ti, struct dm_dev *dev,
 				     sector_t start, sector_t len, void *data)
->>>>>>> df0cc57e
 {
 	struct blk_crypto_profile *parent = data;
 	struct blk_crypto_profile *child =
@@ -2076,11 +2066,7 @@
 			return r;
 	}
 
-<<<<<<< HEAD
-	dm_update_keyslot_manager(q, t);
-=======
 	dm_update_crypto_profile(q, t);
->>>>>>> df0cc57e
 	disk_update_readahead(t->md->disk);
 
 	return 0;
