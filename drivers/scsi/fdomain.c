--- conflicted
+++ resolved
@@ -206,11 +206,7 @@
 {
 	outb(0, fd->base + REG_ICTL);
 	fdomain_make_bus_idle(fd);
-<<<<<<< HEAD
-	fd->cur_cmd->scsi_done(fd->cur_cmd);
-=======
 	scsi_done(fd->cur_cmd);
->>>>>>> df0cc57e
 	fd->cur_cmd = NULL;
 }
 
