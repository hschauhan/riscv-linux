// SPDX-License-Identifier: GPL-2.0

/*
 * Copyright 2016-2019 HabanaLabs, Ltd.
 * All Rights Reserved.
 */

#include "habanalabs.h"
#include "../include/common/hl_boot_if.h"

#include <linux/firmware.h>
#include <linux/slab.h>

#define FW_FILE_MAX_SIZE	0x1400000 /* maximum size of 20MB */
/**
 * hl_fw_load_fw_to_device() - Load F/W code to device's memory.
 *
 * @hdev: pointer to hl_device structure.
 * @fw_name: the firmware image name
 * @dst: IO memory mapped address space to copy firmware to
 * @src_offset: offset in src FW to copy from
 * @size: amount of bytes to copy (0 to copy the whole binary)
 *
 * Copy fw code from firmware file to device memory.
 *
 * Return: 0 on success, non-zero for failure.
 */
int hl_fw_load_fw_to_device(struct hl_device *hdev, const char *fw_name,
				void __iomem *dst, u32 src_offset, u32 size)
{
	const struct firmware *fw;
	const void *fw_data;
	size_t fw_size;
	int rc;

	rc = request_firmware(&fw, fw_name, hdev->dev);
	if (rc) {
		dev_err(hdev->dev, "Firmware file %s is not found!\n", fw_name);
		goto out;
	}

	fw_size = fw->size;
	if ((fw_size % 4) != 0) {
		dev_err(hdev->dev, "Illegal %s firmware size %zu\n",
			fw_name, fw_size);
		rc = -EINVAL;
		goto out;
	}

	dev_dbg(hdev->dev, "%s firmware size == %zu\n", fw_name, fw_size);

	if (fw_size > FW_FILE_MAX_SIZE) {
		dev_err(hdev->dev,
			"FW file size %zu exceeds maximum of %u bytes\n",
			fw_size, FW_FILE_MAX_SIZE);
		rc = -EINVAL;
		goto out;
	}

	if (size - src_offset > fw_size) {
		dev_err(hdev->dev,
			"size to copy(%u) and offset(%u) are invalid\n",
			size, src_offset);
		rc = -EINVAL;
		goto out;
	}

	if (size)
		fw_size = size;

	fw_data = (const void *) fw->data;

	memcpy_toio(dst, fw_data + src_offset, fw_size);

out:
	release_firmware(fw);
	return rc;
}

int hl_fw_send_pci_access_msg(struct hl_device *hdev, u32 opcode)
{
	struct cpucp_packet pkt = {};

	pkt.ctl = cpu_to_le32(opcode << CPUCP_PKT_CTL_OPCODE_SHIFT);

	return hdev->asic_funcs->send_cpu_message(hdev, (u32 *) &pkt,
						sizeof(pkt), 0, NULL);
}

int hl_fw_send_cpu_message(struct hl_device *hdev, u32 hw_queue_id, u32 *msg,
				u16 len, u32 timeout, u64 *result)
{
	struct hl_hw_queue *queue = &hdev->kernel_queues[hw_queue_id];
	struct cpucp_packet *pkt;
	dma_addr_t pkt_dma_addr;
	u32 tmp, expected_ack_val;
	int rc = 0;

	pkt = hdev->asic_funcs->cpu_accessible_dma_pool_alloc(hdev, len,
								&pkt_dma_addr);
	if (!pkt) {
		dev_err(hdev->dev,
			"Failed to allocate DMA memory for packet to CPU\n");
		return -ENOMEM;
	}

	memcpy(pkt, msg, len);

	mutex_lock(&hdev->send_cpu_message_lock);

	if (hdev->disabled)
		goto out;

	if (hdev->device_cpu_disabled) {
		rc = -EIO;
		goto out;
	}

	/* set fence to a non valid value */
	pkt->fence = UINT_MAX;

	rc = hl_hw_queue_send_cb_no_cmpl(hdev, hw_queue_id, len, pkt_dma_addr);
	if (rc) {
		dev_err(hdev->dev, "Failed to send CB on CPU PQ (%d)\n", rc);
		goto out;
	}

	if (hdev->asic_prop.fw_app_security_map &
			CPU_BOOT_DEV_STS0_PKT_PI_ACK_EN)
		expected_ack_val = queue->pi;
	else
		expected_ack_val = CPUCP_PACKET_FENCE_VAL;

	rc = hl_poll_timeout_memory(hdev, &pkt->fence, tmp,
				(tmp == expected_ack_val), 1000,
				timeout, true);

	hl_hw_queue_inc_ci_kernel(hdev, hw_queue_id);

	if (rc == -ETIMEDOUT) {
		dev_err(hdev->dev, "Device CPU packet timeout (0x%x)\n", tmp);
		hdev->device_cpu_disabled = true;
		goto out;
	}

	tmp = le32_to_cpu(pkt->ctl);

	rc = (tmp & CPUCP_PKT_CTL_RC_MASK) >> CPUCP_PKT_CTL_RC_SHIFT;
	if (rc) {
		dev_err(hdev->dev, "F/W ERROR %d for CPU packet %d\n",
			rc,
			(tmp & CPUCP_PKT_CTL_OPCODE_MASK)
						>> CPUCP_PKT_CTL_OPCODE_SHIFT);
		rc = -EIO;
	} else if (result) {
		*result = le64_to_cpu(pkt->result);
	}

out:
	mutex_unlock(&hdev->send_cpu_message_lock);

	hdev->asic_funcs->cpu_accessible_dma_pool_free(hdev, len, pkt);

	return rc;
}

int hl_fw_unmask_irq(struct hl_device *hdev, u16 event_type)
{
	struct cpucp_packet pkt;
	u64 result;
	int rc;

	memset(&pkt, 0, sizeof(pkt));

	pkt.ctl = cpu_to_le32(CPUCP_PACKET_UNMASK_RAZWI_IRQ <<
				CPUCP_PKT_CTL_OPCODE_SHIFT);
	pkt.value = cpu_to_le64(event_type);

	rc = hdev->asic_funcs->send_cpu_message(hdev, (u32 *) &pkt, sizeof(pkt),
						0, &result);

	if (rc)
		dev_err(hdev->dev, "failed to unmask RAZWI IRQ %d", event_type);

	return rc;
}

int hl_fw_unmask_irq_arr(struct hl_device *hdev, const u32 *irq_arr,
		size_t irq_arr_size)
{
	struct cpucp_unmask_irq_arr_packet *pkt;
	size_t total_pkt_size;
	u64 result;
	int rc;

	total_pkt_size = sizeof(struct cpucp_unmask_irq_arr_packet) +
			irq_arr_size;

	/* data should be aligned to 8 bytes in order to CPU-CP to copy it */
	total_pkt_size = (total_pkt_size + 0x7) & ~0x7;

	/* total_pkt_size is casted to u16 later on */
	if (total_pkt_size > USHRT_MAX) {
		dev_err(hdev->dev, "too many elements in IRQ array\n");
		return -EINVAL;
	}

	pkt = kzalloc(total_pkt_size, GFP_KERNEL);
	if (!pkt)
		return -ENOMEM;

	pkt->length = cpu_to_le32(irq_arr_size / sizeof(irq_arr[0]));
	memcpy(&pkt->irqs, irq_arr, irq_arr_size);

	pkt->cpucp_pkt.ctl = cpu_to_le32(CPUCP_PACKET_UNMASK_RAZWI_IRQ_ARRAY <<
						CPUCP_PKT_CTL_OPCODE_SHIFT);

	rc = hdev->asic_funcs->send_cpu_message(hdev, (u32 *) pkt,
						total_pkt_size, 0, &result);

	if (rc)
		dev_err(hdev->dev, "failed to unmask IRQ array\n");

	kfree(pkt);

	return rc;
}

int hl_fw_test_cpu_queue(struct hl_device *hdev)
{
	struct cpucp_packet test_pkt = {};
	u64 result;
	int rc;

	test_pkt.ctl = cpu_to_le32(CPUCP_PACKET_TEST <<
					CPUCP_PKT_CTL_OPCODE_SHIFT);
	test_pkt.value = cpu_to_le64(CPUCP_PACKET_FENCE_VAL);

	rc = hdev->asic_funcs->send_cpu_message(hdev, (u32 *) &test_pkt,
						sizeof(test_pkt), 0, &result);

	if (!rc) {
		if (result != CPUCP_PACKET_FENCE_VAL)
			dev_err(hdev->dev,
				"CPU queue test failed (%#08llx)\n", result);
	} else {
		dev_err(hdev->dev, "CPU queue test failed, error %d\n", rc);
	}

	return rc;
}

void *hl_fw_cpu_accessible_dma_pool_alloc(struct hl_device *hdev, size_t size,
						dma_addr_t *dma_handle)
{
	u64 kernel_addr;

	kernel_addr = gen_pool_alloc(hdev->cpu_accessible_dma_pool, size);

	*dma_handle = hdev->cpu_accessible_dma_address +
		(kernel_addr - (u64) (uintptr_t) hdev->cpu_accessible_dma_mem);

	return (void *) (uintptr_t) kernel_addr;
}

void hl_fw_cpu_accessible_dma_pool_free(struct hl_device *hdev, size_t size,
					void *vaddr)
{
	gen_pool_free(hdev->cpu_accessible_dma_pool, (u64) (uintptr_t) vaddr,
			size);
}

int hl_fw_send_heartbeat(struct hl_device *hdev)
{
	struct cpucp_packet hb_pkt = {};
	u64 result;
	int rc;

	hb_pkt.ctl = cpu_to_le32(CPUCP_PACKET_TEST <<
					CPUCP_PKT_CTL_OPCODE_SHIFT);
	hb_pkt.value = cpu_to_le64(CPUCP_PACKET_FENCE_VAL);

	rc = hdev->asic_funcs->send_cpu_message(hdev, (u32 *) &hb_pkt,
						sizeof(hb_pkt), 0, &result);

	if ((rc) || (result != CPUCP_PACKET_FENCE_VAL))
		rc = -EIO;

	return rc;
}

static int fw_read_errors(struct hl_device *hdev, u32 boot_err0_reg,
		u32 cpu_security_boot_status_reg)
{
	u32 err_val, security_val;

	/* Some of the firmware status codes are deprecated in newer f/w
	 * versions. In those versions, the errors are reported
	 * in different registers. Therefore, we need to check those
	 * registers and print the exact errors. Moreover, there
	 * may be multiple errors, so we need to report on each error
	 * separately. Some of the error codes might indicate a state
	 * that is not an error per-se, but it is an error in production
	 * environment
	 */
	err_val = RREG32(boot_err0_reg);
	if (!(err_val & CPU_BOOT_ERR0_ENABLED))
		return 0;

	if (err_val & CPU_BOOT_ERR0_DRAM_INIT_FAIL)
		dev_err(hdev->dev,
			"Device boot error - DRAM initialization failed\n");
	if (err_val & CPU_BOOT_ERR0_FIT_CORRUPTED)
		dev_err(hdev->dev, "Device boot error - FIT image corrupted\n");
	if (err_val & CPU_BOOT_ERR0_TS_INIT_FAIL)
		dev_err(hdev->dev,
			"Device boot error - Thermal Sensor initialization failed\n");
	if (err_val & CPU_BOOT_ERR0_DRAM_SKIPPED)
		dev_warn(hdev->dev,
			"Device boot warning - Skipped DRAM initialization\n");

	if (err_val & CPU_BOOT_ERR0_BMC_WAIT_SKIPPED) {
		if (hdev->bmc_enable)
			dev_warn(hdev->dev,
				"Device boot error - Skipped waiting for BMC\n");
		else
			err_val &= ~CPU_BOOT_ERR0_BMC_WAIT_SKIPPED;
	}

	if (err_val & CPU_BOOT_ERR0_NIC_DATA_NOT_RDY)
		dev_err(hdev->dev,
			"Device boot error - Serdes data from BMC not available\n");
	if (err_val & CPU_BOOT_ERR0_NIC_FW_FAIL)
		dev_err(hdev->dev,
			"Device boot error - NIC F/W initialization failed\n");
	if (err_val & CPU_BOOT_ERR0_SECURITY_NOT_RDY)
		dev_warn(hdev->dev,
			"Device boot warning - security not ready\n");
	if (err_val & CPU_BOOT_ERR0_SECURITY_FAIL)
		dev_err(hdev->dev, "Device boot error - security failure\n");
	if (err_val & CPU_BOOT_ERR0_EFUSE_FAIL)
		dev_err(hdev->dev, "Device boot error - eFuse failure\n");
	if (err_val & CPU_BOOT_ERR0_PLL_FAIL)
		dev_err(hdev->dev, "Device boot error - PLL failure\n");

	security_val = RREG32(cpu_security_boot_status_reg);
	if (security_val & CPU_BOOT_DEV_STS0_ENABLED)
		dev_dbg(hdev->dev, "Device security status %#x\n",
				security_val);

	if (err_val & ~CPU_BOOT_ERR0_ENABLED)
		return -EIO;

	return 0;
}

int hl_fw_cpucp_info_get(struct hl_device *hdev,
			u32 cpu_security_boot_status_reg,
			u32 boot_err0_reg)
{
	struct asic_fixed_properties *prop = &hdev->asic_prop;
	struct cpucp_packet pkt = {};
	void *cpucp_info_cpu_addr;
	dma_addr_t cpucp_info_dma_addr;
	u64 result;
	int rc;

	cpucp_info_cpu_addr =
			hdev->asic_funcs->cpu_accessible_dma_pool_alloc(hdev,
					sizeof(struct cpucp_info),
					&cpucp_info_dma_addr);
	if (!cpucp_info_cpu_addr) {
		dev_err(hdev->dev,
			"Failed to allocate DMA memory for CPU-CP info packet\n");
		return -ENOMEM;
	}

	memset(cpucp_info_cpu_addr, 0, sizeof(struct cpucp_info));

	pkt.ctl = cpu_to_le32(CPUCP_PACKET_INFO_GET <<
				CPUCP_PKT_CTL_OPCODE_SHIFT);
	pkt.addr = cpu_to_le64(cpucp_info_dma_addr);
	pkt.data_max_size = cpu_to_le32(sizeof(struct cpucp_info));

	rc = hdev->asic_funcs->send_cpu_message(hdev, (u32 *) &pkt, sizeof(pkt),
					HL_CPUCP_INFO_TIMEOUT_USEC, &result);
	if (rc) {
		dev_err(hdev->dev,
			"Failed to handle CPU-CP info pkt, error %d\n", rc);
		goto out;
	}

	rc = fw_read_errors(hdev, boot_err0_reg, cpu_security_boot_status_reg);
	if (rc) {
		dev_err(hdev->dev, "Errors in device boot\n");
		goto out;
	}

	memcpy(&prop->cpucp_info, cpucp_info_cpu_addr,
			sizeof(prop->cpucp_info));

	rc = hl_build_hwmon_channel_info(hdev, prop->cpucp_info.sensors);
	if (rc) {
		dev_err(hdev->dev,
			"Failed to build hwmon channel info, error %d\n", rc);
		rc = -EFAULT;
		goto out;
	}

	/* Read FW application security bits again */
	if (hdev->asic_prop.fw_security_status_valid)
		hdev->asic_prop.fw_app_security_map =
				RREG32(cpu_security_boot_status_reg);

out:
	hdev->asic_funcs->cpu_accessible_dma_pool_free(hdev,
			sizeof(struct cpucp_info), cpucp_info_cpu_addr);

	return rc;
}

int hl_fw_get_eeprom_data(struct hl_device *hdev, void *data, size_t max_size)
{
	struct cpucp_packet pkt = {};
	void *eeprom_info_cpu_addr;
	dma_addr_t eeprom_info_dma_addr;
	u64 result;
	int rc;

	eeprom_info_cpu_addr =
			hdev->asic_funcs->cpu_accessible_dma_pool_alloc(hdev,
					max_size, &eeprom_info_dma_addr);
	if (!eeprom_info_cpu_addr) {
		dev_err(hdev->dev,
			"Failed to allocate DMA memory for CPU-CP EEPROM packet\n");
		return -ENOMEM;
	}

	memset(eeprom_info_cpu_addr, 0, max_size);

	pkt.ctl = cpu_to_le32(CPUCP_PACKET_EEPROM_DATA_GET <<
				CPUCP_PKT_CTL_OPCODE_SHIFT);
	pkt.addr = cpu_to_le64(eeprom_info_dma_addr);
	pkt.data_max_size = cpu_to_le32(max_size);

	rc = hdev->asic_funcs->send_cpu_message(hdev, (u32 *) &pkt, sizeof(pkt),
			HL_CPUCP_EEPROM_TIMEOUT_USEC, &result);

	if (rc) {
		dev_err(hdev->dev,
			"Failed to handle CPU-CP EEPROM packet, error %d\n",
			rc);
		goto out;
	}

	/* result contains the actual size */
	memcpy(data, eeprom_info_cpu_addr, min((size_t)result, max_size));

out:
	hdev->asic_funcs->cpu_accessible_dma_pool_free(hdev, max_size,
			eeprom_info_cpu_addr);

	return rc;
}

int hl_fw_cpucp_pci_counters_get(struct hl_device *hdev,
		struct hl_info_pci_counters *counters)
{
	struct cpucp_packet pkt = {};
	u64 result;
	int rc;

	pkt.ctl = cpu_to_le32(CPUCP_PACKET_PCIE_THROUGHPUT_GET <<
			CPUCP_PKT_CTL_OPCODE_SHIFT);

	/* Fetch PCI rx counter */
	pkt.index = cpu_to_le32(cpucp_pcie_throughput_rx);
	rc = hdev->asic_funcs->send_cpu_message(hdev, (u32 *) &pkt, sizeof(pkt),
					HL_CPUCP_INFO_TIMEOUT_USEC, &result);
	if (rc) {
		dev_err(hdev->dev,
			"Failed to handle CPU-CP PCI info pkt, error %d\n", rc);
		return rc;
	}
	counters->rx_throughput = result;

	memset(&pkt, 0, sizeof(pkt));
	pkt.ctl = cpu_to_le32(CPUCP_PACKET_PCIE_THROUGHPUT_GET <<
			CPUCP_PKT_CTL_OPCODE_SHIFT);

	/* Fetch PCI tx counter */
	pkt.index = cpu_to_le32(cpucp_pcie_throughput_tx);
	rc = hdev->asic_funcs->send_cpu_message(hdev, (u32 *) &pkt, sizeof(pkt),
					HL_CPUCP_INFO_TIMEOUT_USEC, &result);
	if (rc) {
		dev_err(hdev->dev,
			"Failed to handle CPU-CP PCI info pkt, error %d\n", rc);
		return rc;
	}
	counters->tx_throughput = result;

	/* Fetch PCI replay counter */
	memset(&pkt, 0, sizeof(pkt));
	pkt.ctl = cpu_to_le32(CPUCP_PACKET_PCIE_REPLAY_CNT_GET <<
			CPUCP_PKT_CTL_OPCODE_SHIFT);

	rc = hdev->asic_funcs->send_cpu_message(hdev, (u32 *) &pkt, sizeof(pkt),
			HL_CPUCP_INFO_TIMEOUT_USEC, &result);
	if (rc) {
		dev_err(hdev->dev,
			"Failed to handle CPU-CP PCI info pkt, error %d\n", rc);
		return rc;
	}
	counters->replay_cnt = (u32) result;

	return rc;
}

int hl_fw_cpucp_total_energy_get(struct hl_device *hdev, u64 *total_energy)
{
	struct cpucp_packet pkt = {};
	u64 result;
	int rc;

	pkt.ctl = cpu_to_le32(CPUCP_PACKET_TOTAL_ENERGY_GET <<
				CPUCP_PKT_CTL_OPCODE_SHIFT);

	rc = hdev->asic_funcs->send_cpu_message(hdev, (u32 *) &pkt, sizeof(pkt),
					HL_CPUCP_INFO_TIMEOUT_USEC, &result);
	if (rc) {
		dev_err(hdev->dev,
			"Failed to handle CpuCP total energy pkt, error %d\n",
				rc);
		return rc;
	}

	*total_energy = result;

	return rc;
}

int hl_fw_cpucp_pll_info_get(struct hl_device *hdev, u16 pll_index,
		u16 *pll_freq_arr)
{
	struct cpucp_packet pkt;
	u64 result;
	int rc;

	memset(&pkt, 0, sizeof(pkt));

	pkt.ctl = cpu_to_le32(CPUCP_PACKET_PLL_INFO_GET <<
				CPUCP_PKT_CTL_OPCODE_SHIFT);
	pkt.pll_type = __cpu_to_le16(pll_index);

	rc = hdev->asic_funcs->send_cpu_message(hdev, (u32 *) &pkt, sizeof(pkt),
			HL_CPUCP_INFO_TIMEOUT_USEC, &result);
	if (rc)
		dev_err(hdev->dev, "Failed to read PLL info, error %d\n", rc);

	pll_freq_arr[0] = FIELD_GET(CPUCP_PKT_RES_PLL_OUT0_MASK, result);
	pll_freq_arr[1] = FIELD_GET(CPUCP_PKT_RES_PLL_OUT1_MASK, result);
	pll_freq_arr[2] = FIELD_GET(CPUCP_PKT_RES_PLL_OUT2_MASK, result);
	pll_freq_arr[3] = FIELD_GET(CPUCP_PKT_RES_PLL_OUT3_MASK, result);

	return rc;
}

static void detect_cpu_boot_status(struct hl_device *hdev, u32 status)
{
	/* Some of the status codes below are deprecated in newer f/w
	 * versions but we keep them here for backward compatibility
	 */
	switch (status) {
	case CPU_BOOT_STATUS_NA:
		dev_err(hdev->dev,
			"Device boot error - BTL did NOT run\n");
		break;
	case CPU_BOOT_STATUS_IN_WFE:
		dev_err(hdev->dev,
			"Device boot error - Stuck inside WFE loop\n");
		break;
	case CPU_BOOT_STATUS_IN_BTL:
		dev_err(hdev->dev,
			"Device boot error - Stuck in BTL\n");
		break;
	case CPU_BOOT_STATUS_IN_PREBOOT:
		dev_err(hdev->dev,
			"Device boot error - Stuck in Preboot\n");
		break;
	case CPU_BOOT_STATUS_IN_SPL:
		dev_err(hdev->dev,
			"Device boot error - Stuck in SPL\n");
		break;
	case CPU_BOOT_STATUS_IN_UBOOT:
		dev_err(hdev->dev,
			"Device boot error - Stuck in u-boot\n");
		break;
	case CPU_BOOT_STATUS_DRAM_INIT_FAIL:
		dev_err(hdev->dev,
			"Device boot error - DRAM initialization failed\n");
		break;
	case CPU_BOOT_STATUS_UBOOT_NOT_READY:
		dev_err(hdev->dev,
			"Device boot error - u-boot stopped by user\n");
		break;
	case CPU_BOOT_STATUS_TS_INIT_FAIL:
		dev_err(hdev->dev,
			"Device boot error - Thermal Sensor initialization failed\n");
		break;
	default:
		dev_err(hdev->dev,
			"Device boot error - Invalid status code %d\n",
			status);
		break;
	}
}

int hl_fw_read_preboot_status(struct hl_device *hdev, u32 cpu_boot_status_reg,
		u32 cpu_security_boot_status_reg, u32 boot_err0_reg,
		u32 timeout)
{
	struct asic_fixed_properties *prop = &hdev->asic_prop;
	u32 status, security_status;
	int rc;

	if (!hdev->cpu_enable)
		return 0;

	/* Need to check two possible scenarios:
	 *
	 * CPU_BOOT_STATUS_WAITING_FOR_BOOT_FIT - for newer firmwares where
	 * the preboot is waiting for the boot fit
	 *
	 * All other status values - for older firmwares where the uboot was
	 * loaded from the FLASH
	 */
	rc = hl_poll_timeout(
		hdev,
		cpu_boot_status_reg,
		status,
		(status == CPU_BOOT_STATUS_IN_UBOOT) ||
		(status == CPU_BOOT_STATUS_DRAM_RDY) ||
		(status == CPU_BOOT_STATUS_NIC_FW_RDY) ||
		(status == CPU_BOOT_STATUS_READY_TO_BOOT) ||
		(status == CPU_BOOT_STATUS_SRAM_AVAIL) ||
		(status == CPU_BOOT_STATUS_WAITING_FOR_BOOT_FIT),
		10000,
		timeout);

	if (rc) {
		dev_err(hdev->dev, "Failed to read preboot version\n");
		detect_cpu_boot_status(hdev, status);
		fw_read_errors(hdev, boot_err0_reg,
				cpu_security_boot_status_reg);
		return -EIO;
	}

	rc = hdev->asic_funcs->read_device_fw_version(hdev, FW_COMP_PREBOOT);
	if (rc)
		return rc;

	security_status = RREG32(cpu_security_boot_status_reg);

	/* We read security status multiple times during boot:
	 * 1. preboot - a. Check whether the security status bits are valid
	 *              b. Check whether fw security is enabled
	 *              c. Check whether hard reset is done by preboot
	 * 2. boot cpu - a. Fetch boot cpu security status
	 *               b. Check whether hard reset is done by boot cpu
	 * 3. FW application - a. Fetch fw application security status
	 *                     b. Check whether hard reset is done by fw app
	 *
	 * Preboot:
	 * Check security status bit (CPU_BOOT_DEV_STS0_ENABLED), if it is set
	 * check security enabled bit (CPU_BOOT_DEV_STS0_SECURITY_EN)
	 */
	if (security_status & CPU_BOOT_DEV_STS0_ENABLED) {
		prop->fw_security_status_valid = 1;

		if (security_status & CPU_BOOT_DEV_STS0_SECURITY_EN)
			prop->fw_security_disabled = false;
		else
			prop->fw_security_disabled = true;

		if (security_status & CPU_BOOT_DEV_STS0_FW_HARD_RST_EN)
			prop->hard_reset_done_by_fw = true;
	} else {
		prop->fw_security_status_valid = 0;
		prop->fw_security_disabled = true;
	}

<<<<<<< HEAD
=======
	dev_dbg(hdev->dev, "Firmware preboot security status %#x\n",
			security_status);

>>>>>>> d19db80a
	dev_dbg(hdev->dev, "Firmware preboot hard-reset is %s\n",
			prop->hard_reset_done_by_fw ? "enabled" : "disabled");

	dev_info(hdev->dev, "firmware-level security is %s\n",
			prop->fw_security_disabled ? "disabled" : "enabled");

	return 0;
}

int hl_fw_init_cpu(struct hl_device *hdev, u32 cpu_boot_status_reg,
			u32 msg_to_cpu_reg, u32 cpu_msg_status_reg,
			u32 cpu_security_boot_status_reg, u32 boot_err0_reg,
			bool skip_bmc, u32 cpu_timeout, u32 boot_fit_timeout)
{
	struct asic_fixed_properties *prop = &hdev->asic_prop;
	u32 status;
	int rc;

	if (!(hdev->fw_loading & FW_TYPE_BOOT_CPU))
		return 0;

	dev_info(hdev->dev, "Going to wait for device boot (up to %lds)\n",
		cpu_timeout / USEC_PER_SEC);

	/* Wait for boot FIT request */
	rc = hl_poll_timeout(
		hdev,
		cpu_boot_status_reg,
		status,
		status == CPU_BOOT_STATUS_WAITING_FOR_BOOT_FIT,
		10000,
		boot_fit_timeout);

	if (rc) {
		dev_dbg(hdev->dev,
			"No boot fit request received, resuming boot\n");
	} else {
		rc = hdev->asic_funcs->load_boot_fit_to_device(hdev);
		if (rc)
			goto out;

		/* Clear device CPU message status */
		WREG32(cpu_msg_status_reg, CPU_MSG_CLR);

		/* Signal device CPU that boot loader is ready */
		WREG32(msg_to_cpu_reg, KMD_MSG_FIT_RDY);

		/* Poll for CPU device ack */
		rc = hl_poll_timeout(
			hdev,
			cpu_msg_status_reg,
			status,
			status == CPU_MSG_OK,
			10000,
			boot_fit_timeout);

		if (rc) {
			dev_err(hdev->dev,
				"Timeout waiting for boot fit load ack\n");
			goto out;
		}

		/* Clear message */
		WREG32(msg_to_cpu_reg, KMD_MSG_NA);
	}

	/* Make sure CPU boot-loader is running */
	rc = hl_poll_timeout(
		hdev,
		cpu_boot_status_reg,
		status,
		(status == CPU_BOOT_STATUS_DRAM_RDY) ||
		(status == CPU_BOOT_STATUS_NIC_FW_RDY) ||
		(status == CPU_BOOT_STATUS_READY_TO_BOOT) ||
		(status == CPU_BOOT_STATUS_SRAM_AVAIL),
		10000,
		cpu_timeout);

	dev_dbg(hdev->dev, "uboot status = %d\n", status);

	/* Read U-Boot version now in case we will later fail */
	hdev->asic_funcs->read_device_fw_version(hdev, FW_COMP_UBOOT);

	/* Clear reset status since we need to read it again from boot CPU */
	prop->hard_reset_done_by_fw = false;

	/* Read boot_cpu security bits */
	if (prop->fw_security_status_valid) {
		prop->fw_boot_cpu_security_map =
				RREG32(cpu_security_boot_status_reg);

		if (prop->fw_boot_cpu_security_map &
				CPU_BOOT_DEV_STS0_FW_HARD_RST_EN)
			prop->hard_reset_done_by_fw = true;
<<<<<<< HEAD
=======

		dev_dbg(hdev->dev,
			"Firmware boot CPU security status %#x\n",
			prop->fw_boot_cpu_security_map);
>>>>>>> d19db80a
	}

	dev_dbg(hdev->dev, "Firmware boot CPU hard-reset is %s\n",
			prop->hard_reset_done_by_fw ? "enabled" : "disabled");

	if (rc) {
		detect_cpu_boot_status(hdev, status);
		rc = -EIO;
		goto out;
	}

	if (!(hdev->fw_loading & FW_TYPE_LINUX)) {
		dev_info(hdev->dev, "Skip loading Linux F/W\n");
		goto out;
	}

	if (status == CPU_BOOT_STATUS_SRAM_AVAIL)
		goto out;

	dev_info(hdev->dev,
		"Loading firmware to device, may take some time...\n");

	rc = hdev->asic_funcs->load_firmware_to_device(hdev);
	if (rc)
		goto out;

	if (skip_bmc) {
		WREG32(msg_to_cpu_reg, KMD_MSG_SKIP_BMC);

		rc = hl_poll_timeout(
			hdev,
			cpu_boot_status_reg,
			status,
			(status == CPU_BOOT_STATUS_BMC_WAITING_SKIPPED),
			10000,
			cpu_timeout);

		if (rc) {
			dev_err(hdev->dev,
				"Failed to get ACK on skipping BMC, %d\n",
				status);
			WREG32(msg_to_cpu_reg, KMD_MSG_NA);
			rc = -EIO;
			goto out;
		}
	}

	WREG32(msg_to_cpu_reg, KMD_MSG_FIT_RDY);

	rc = hl_poll_timeout(
		hdev,
		cpu_boot_status_reg,
		status,
		(status == CPU_BOOT_STATUS_SRAM_AVAIL),
		10000,
		cpu_timeout);

	/* Clear message */
	WREG32(msg_to_cpu_reg, KMD_MSG_NA);

	if (rc) {
		if (status == CPU_BOOT_STATUS_FIT_CORRUPTED)
			dev_err(hdev->dev,
				"Device reports FIT image is corrupted\n");
		else
			dev_err(hdev->dev,
				"Failed to load firmware to device, %d\n",
				status);

		rc = -EIO;
		goto out;
	}

<<<<<<< HEAD
=======
	rc = fw_read_errors(hdev, boot_err0_reg, cpu_security_boot_status_reg);
	if (rc)
		return rc;

>>>>>>> d19db80a
	/* Clear reset status since we need to read again from app */
	prop->hard_reset_done_by_fw = false;

	/* Read FW application security bits */
	if (prop->fw_security_status_valid) {
		prop->fw_app_security_map =
				RREG32(cpu_security_boot_status_reg);

		if (prop->fw_app_security_map &
				CPU_BOOT_DEV_STS0_FW_HARD_RST_EN)
			prop->hard_reset_done_by_fw = true;
<<<<<<< HEAD
=======

		dev_dbg(hdev->dev,
			"Firmware application CPU security status %#x\n",
			prop->fw_app_security_map);
>>>>>>> d19db80a
	}

	dev_dbg(hdev->dev, "Firmware application CPU hard-reset is %s\n",
			prop->hard_reset_done_by_fw ? "enabled" : "disabled");

	dev_info(hdev->dev, "Successfully loaded firmware to device\n");

	return 0;

out:
	fw_read_errors(hdev, boot_err0_reg, cpu_security_boot_status_reg);

	return rc;
}<|MERGE_RESOLUTION|>--- conflicted
+++ resolved
@@ -689,12 +689,9 @@
 		prop->fw_security_disabled = true;
 	}
 
-<<<<<<< HEAD
-=======
 	dev_dbg(hdev->dev, "Firmware preboot security status %#x\n",
 			security_status);
 
->>>>>>> d19db80a
 	dev_dbg(hdev->dev, "Firmware preboot hard-reset is %s\n",
 			prop->hard_reset_done_by_fw ? "enabled" : "disabled");
 
@@ -789,13 +786,10 @@
 		if (prop->fw_boot_cpu_security_map &
 				CPU_BOOT_DEV_STS0_FW_HARD_RST_EN)
 			prop->hard_reset_done_by_fw = true;
-<<<<<<< HEAD
-=======
 
 		dev_dbg(hdev->dev,
 			"Firmware boot CPU security status %#x\n",
 			prop->fw_boot_cpu_security_map);
->>>>>>> d19db80a
 	}
 
 	dev_dbg(hdev->dev, "Firmware boot CPU hard-reset is %s\n",
@@ -869,13 +863,10 @@
 		goto out;
 	}
 
-<<<<<<< HEAD
-=======
 	rc = fw_read_errors(hdev, boot_err0_reg, cpu_security_boot_status_reg);
 	if (rc)
 		return rc;
 
->>>>>>> d19db80a
 	/* Clear reset status since we need to read again from app */
 	prop->hard_reset_done_by_fw = false;
 
@@ -887,13 +878,10 @@
 		if (prop->fw_app_security_map &
 				CPU_BOOT_DEV_STS0_FW_HARD_RST_EN)
 			prop->hard_reset_done_by_fw = true;
-<<<<<<< HEAD
-=======
 
 		dev_dbg(hdev->dev,
 			"Firmware application CPU security status %#x\n",
 			prop->fw_app_security_map);
->>>>>>> d19db80a
 	}
 
 	dev_dbg(hdev->dev, "Firmware application CPU hard-reset is %s\n",
