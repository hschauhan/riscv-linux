/*
 * Copyright 2016 Advanced Micro Devices, Inc.
 *
 * Permission is hereby granted, free of charge, to any person obtaining a
 * copy of this software and associated documentation files (the "Software"),
 * to deal in the Software without restriction, including without limitation
 * the rights to use, copy, modify, merge, publish, distribute, sublicense,
 * and/or sell copies of the Software, and to permit persons to whom the
 * Software is furnished to do so, subject to the following conditions:
 *
 * The above copyright notice and this permission notice shall be included in
 * all copies or substantial portions of the Software.
 *
 * THE SOFTWARE IS PROVIDED "AS IS", WITHOUT WARRANTY OF ANY KIND, EXPRESS OR
 * IMPLIED, INCLUDING BUT NOT LIMITED TO THE WARRANTIES OF MERCHANTABILITY,
 * FITNESS FOR A PARTICULAR PURPOSE AND NONINFRINGEMENT.  IN NO EVENT SHALL
 * THE COPYRIGHT HOLDER(S) OR AUTHOR(S) BE LIABLE FOR ANY CLAIM, DAMAGES OR
 * OTHER LIABILITY, WHETHER IN AN ACTION OF CONTRACT, TORT OR OTHERWISE,
 * ARISING FROM, OUT OF OR IN CONNECTION WITH THE SOFTWARE OR THE USE OR
 * OTHER DEALINGS IN THE SOFTWARE.
 *
 * Authors: Christian König
 */
#ifndef __AMDGPU_VM_H__
#define __AMDGPU_VM_H__

#include <linux/rbtree.h>

#include "gpu_scheduler.h"
#include "amdgpu_sync.h"
#include "amdgpu_ring.h"

struct amdgpu_bo_va;
struct amdgpu_job;
struct amdgpu_bo_list_entry;

/*
 * GPUVM handling
 */

/* maximum number of VMIDs */
#define AMDGPU_NUM_VM	16

/* Maximum number of PTEs the hardware can write with one command */
#define AMDGPU_VM_MAX_UPDATE_SIZE	0x3FFFF

/* number of entries in page table */
#define AMDGPU_VM_PTE_COUNT(adev) (1 << (adev)->vm_manager.block_size)

/* PTBs (Page Table Blocks) need to be aligned to 32K */
#define AMDGPU_VM_PTB_ALIGN_SIZE   32768

#define AMDGPU_PTE_VALID	(1ULL << 0)
#define AMDGPU_PTE_SYSTEM	(1ULL << 1)
#define AMDGPU_PTE_SNOOPED	(1ULL << 2)

/* VI only */
#define AMDGPU_PTE_EXECUTABLE	(1ULL << 4)

#define AMDGPU_PTE_READABLE	(1ULL << 5)
#define AMDGPU_PTE_WRITEABLE	(1ULL << 6)

#define AMDGPU_PTE_FRAG(x)	((x & 0x1fULL) << 7)

/* TILED for VEGA10, reserved for older ASICs  */
#define AMDGPU_PTE_PRT		(1ULL << 51)

/* PDE is handled as PTE for VEGA10 */
#define AMDGPU_PDE_PTE		(1ULL << 54)

/* VEGA10 only */
#define AMDGPU_PTE_MTYPE(a)    ((uint64_t)a << 57)
#define AMDGPU_PTE_MTYPE_MASK	AMDGPU_PTE_MTYPE(3ULL)

/* How to programm VM fault handling */
#define AMDGPU_VM_FAULT_STOP_NEVER	0
#define AMDGPU_VM_FAULT_STOP_FIRST	1
#define AMDGPU_VM_FAULT_STOP_ALWAYS	2

/* max number of VMHUB */
#define AMDGPU_MAX_VMHUBS			2
#define AMDGPU_GFXHUB				0
#define AMDGPU_MMHUB				1

/* hardcode that limit for now */
#define AMDGPU_VA_RESERVED_SIZE			(8 << 20)
/* max vmids dedicated for process */
#define AMDGPU_VM_MAX_RESERVED_VMID	1

#define AMDGPU_VM_CONTEXT_GFX 0
#define AMDGPU_VM_CONTEXT_COMPUTE 1

/* See vm_update_mode */
#define AMDGPU_VM_USE_CPU_FOR_GFX (1 << 0)
#define AMDGPU_VM_USE_CPU_FOR_COMPUTE (1 << 1)

<<<<<<< HEAD
=======
/* base structure for tracking BO usage in a VM */
struct amdgpu_vm_bo_base {
	/* constant after initialization */
	struct amdgpu_vm		*vm;
	struct amdgpu_bo		*bo;

	/* protected by bo being reserved */
	struct list_head		bo_list;

	/* protected by spinlock */
	struct list_head		vm_status;
};
>>>>>>> bb176f67

struct amdgpu_vm_pt {
	struct amdgpu_bo	*bo;
	uint64_t		addr;

	/* array of page tables, one for each directory entry */
	struct amdgpu_vm_pt	*entries;
	unsigned		last_entry_used;
};

struct amdgpu_vm {
	/* tree of virtual addresses mapped */
	struct rb_root_cached	va;

	/* protecting invalidated */
	spinlock_t		status_lock;

	/* BOs moved, but not yet updated in the PT */
	struct list_head	moved;

	/* BOs cleared in the PT because of a move */
	struct list_head	cleared;

	/* BO mappings freed, but not yet updated in the PT */
	struct list_head	freed;

	/* contains the page directory */
	struct amdgpu_vm_pt     root;
	struct dma_fence	*last_dir_update;
	uint64_t		last_eviction_counter;

	/* protecting freed */
	spinlock_t		freed_lock;

	/* Scheduler entity for page table updates */
	struct amd_sched_entity	entity;

	/* client id */
	u64                     client_id;
	/* dedicated to vm */
	struct amdgpu_vm_id	*reserved_vmid[AMDGPU_MAX_VMHUBS];
<<<<<<< HEAD
	/* each VM will map on CSA */
	struct amdgpu_bo_va *csa_bo_va;

	/* Flag to indicate if VM tables are updated by CPU or GPU (SDMA) */
	bool                    use_cpu_for_update;
=======

	/* Flag to indicate if VM tables are updated by CPU or GPU (SDMA) */
	bool                    use_cpu_for_update;

	/* Flag to indicate ATS support from PTE for GFX9 */
	bool			pte_support_ats;
>>>>>>> bb176f67
};

struct amdgpu_vm_id {
	struct list_head	list;
	struct amdgpu_sync	active;
	struct dma_fence		*last_flush;
	atomic64_t		owner;

	uint64_t		pd_gpu_addr;
	/* last flushed PD/PT update */
	struct dma_fence		*flushed_updates;

	uint32_t                current_gpu_reset_count;

	uint32_t		gds_base;
	uint32_t		gds_size;
	uint32_t		gws_base;
	uint32_t		gws_size;
	uint32_t		oa_base;
	uint32_t		oa_size;
};

struct amdgpu_vm_id_manager {
	struct mutex		lock;
	unsigned		num_ids;
	struct list_head	ids_lru;
	struct amdgpu_vm_id	ids[AMDGPU_NUM_VM];
	atomic_t		reserved_vmid_num;
};

struct amdgpu_vm_manager {
	/* Handling of VMIDs */
	struct amdgpu_vm_id_manager		id_mgr[AMDGPU_MAX_VMHUBS];

	/* Handling of VM fences */
	u64					fence_context;
	unsigned				seqno[AMDGPU_MAX_RINGS];

	uint64_t				max_pfn;
	uint32_t				num_level;
	uint64_t				vm_size;
	uint32_t				block_size;
	uint32_t				fragment_size;
	/* vram base address for page table entry  */
	u64					vram_base_offset;
	/* vm pte handling */
	const struct amdgpu_vm_pte_funcs        *vm_pte_funcs;
	struct amdgpu_ring                      *vm_pte_rings[AMDGPU_MAX_RINGS];
	unsigned				vm_pte_num_rings;
	atomic_t				vm_pte_next_ring;
	/* client id counter */
	atomic64_t				client_counter;

	/* partial resident texture handling */
	spinlock_t				prt_lock;
	atomic_t				num_prt_users;

	/* controls how VM page tables are updated for Graphics and Compute.
	 * BIT0[= 0] Graphics updated by SDMA [= 1] by CPU
	 * BIT1[= 0] Compute updated by SDMA [= 1] by CPU
	 */
	int					vm_update_mode;
};

void amdgpu_vm_manager_init(struct amdgpu_device *adev);
void amdgpu_vm_manager_fini(struct amdgpu_device *adev);
int amdgpu_vm_init(struct amdgpu_device *adev, struct amdgpu_vm *vm,
		   int vm_context);
void amdgpu_vm_fini(struct amdgpu_device *adev, struct amdgpu_vm *vm);
void amdgpu_vm_get_pd_bo(struct amdgpu_vm *vm,
			 struct list_head *validated,
			 struct amdgpu_bo_list_entry *entry);
int amdgpu_vm_validate_pt_bos(struct amdgpu_device *adev, struct amdgpu_vm *vm,
			      int (*callback)(void *p, struct amdgpu_bo *bo),
			      void *param);
int amdgpu_vm_alloc_pts(struct amdgpu_device *adev,
			struct amdgpu_vm *vm,
			uint64_t saddr, uint64_t size);
int amdgpu_vm_grab_id(struct amdgpu_vm *vm, struct amdgpu_ring *ring,
		      struct amdgpu_sync *sync, struct dma_fence *fence,
		      struct amdgpu_job *job);
int amdgpu_vm_flush(struct amdgpu_ring *ring, struct amdgpu_job *job, bool need_pipe_sync);
void amdgpu_vm_reset_id(struct amdgpu_device *adev, unsigned vmhub,
			unsigned vmid);
void amdgpu_vm_reset_all_ids(struct amdgpu_device *adev);
int amdgpu_vm_update_directories(struct amdgpu_device *adev,
				 struct amdgpu_vm *vm);
int amdgpu_vm_clear_freed(struct amdgpu_device *adev,
			  struct amdgpu_vm *vm,
			  struct dma_fence **fence);
int amdgpu_vm_clear_moved(struct amdgpu_device *adev, struct amdgpu_vm *vm,
			  struct amdgpu_sync *sync);
int amdgpu_vm_bo_update(struct amdgpu_device *adev,
			struct amdgpu_bo_va *bo_va,
			bool clear);
void amdgpu_vm_bo_invalidate(struct amdgpu_device *adev,
			     struct amdgpu_bo *bo);
struct amdgpu_bo_va *amdgpu_vm_bo_find(struct amdgpu_vm *vm,
				       struct amdgpu_bo *bo);
struct amdgpu_bo_va *amdgpu_vm_bo_add(struct amdgpu_device *adev,
				      struct amdgpu_vm *vm,
				      struct amdgpu_bo *bo);
int amdgpu_vm_bo_map(struct amdgpu_device *adev,
		     struct amdgpu_bo_va *bo_va,
		     uint64_t addr, uint64_t offset,
		     uint64_t size, uint64_t flags);
int amdgpu_vm_bo_replace_map(struct amdgpu_device *adev,
			     struct amdgpu_bo_va *bo_va,
			     uint64_t addr, uint64_t offset,
			     uint64_t size, uint64_t flags);
int amdgpu_vm_bo_unmap(struct amdgpu_device *adev,
		       struct amdgpu_bo_va *bo_va,
		       uint64_t addr);
int amdgpu_vm_bo_clear_mappings(struct amdgpu_device *adev,
				struct amdgpu_vm *vm,
				uint64_t saddr, uint64_t size);
void amdgpu_vm_bo_rmv(struct amdgpu_device *adev,
		      struct amdgpu_bo_va *bo_va);
<<<<<<< HEAD
void amdgpu_vm_adjust_size(struct amdgpu_device *adev, uint64_t vm_size);
=======
void amdgpu_vm_set_fragment_size(struct amdgpu_device *adev,
				uint32_t fragment_size_default);
void amdgpu_vm_adjust_size(struct amdgpu_device *adev, uint64_t vm_size,
				uint32_t fragment_size_default);
>>>>>>> bb176f67
int amdgpu_vm_ioctl(struct drm_device *dev, void *data, struct drm_file *filp);
bool amdgpu_vm_need_pipeline_sync(struct amdgpu_ring *ring,
				  struct amdgpu_job *job);
void amdgpu_vm_check_compute_bug(struct amdgpu_device *adev);

#endif<|MERGE_RESOLUTION|>--- conflicted
+++ resolved
@@ -94,8 +94,6 @@
 #define AMDGPU_VM_USE_CPU_FOR_GFX (1 << 0)
 #define AMDGPU_VM_USE_CPU_FOR_COMPUTE (1 << 1)
 
-<<<<<<< HEAD
-=======
 /* base structure for tracking BO usage in a VM */
 struct amdgpu_vm_bo_base {
 	/* constant after initialization */
@@ -108,7 +106,6 @@
 	/* protected by spinlock */
 	struct list_head		vm_status;
 };
->>>>>>> bb176f67
 
 struct amdgpu_vm_pt {
 	struct amdgpu_bo	*bo;
@@ -150,20 +147,12 @@
 	u64                     client_id;
 	/* dedicated to vm */
 	struct amdgpu_vm_id	*reserved_vmid[AMDGPU_MAX_VMHUBS];
-<<<<<<< HEAD
-	/* each VM will map on CSA */
-	struct amdgpu_bo_va *csa_bo_va;
 
 	/* Flag to indicate if VM tables are updated by CPU or GPU (SDMA) */
 	bool                    use_cpu_for_update;
-=======
-
-	/* Flag to indicate if VM tables are updated by CPU or GPU (SDMA) */
-	bool                    use_cpu_for_update;
 
 	/* Flag to indicate ATS support from PTE for GFX9 */
 	bool			pte_support_ats;
->>>>>>> bb176f67
 };
 
 struct amdgpu_vm_id {
@@ -282,14 +271,10 @@
 				uint64_t saddr, uint64_t size);
 void amdgpu_vm_bo_rmv(struct amdgpu_device *adev,
 		      struct amdgpu_bo_va *bo_va);
-<<<<<<< HEAD
-void amdgpu_vm_adjust_size(struct amdgpu_device *adev, uint64_t vm_size);
-=======
 void amdgpu_vm_set_fragment_size(struct amdgpu_device *adev,
 				uint32_t fragment_size_default);
 void amdgpu_vm_adjust_size(struct amdgpu_device *adev, uint64_t vm_size,
 				uint32_t fragment_size_default);
->>>>>>> bb176f67
 int amdgpu_vm_ioctl(struct drm_device *dev, void *data, struct drm_file *filp);
 bool amdgpu_vm_need_pipeline_sync(struct amdgpu_ring *ring,
 				  struct amdgpu_job *job);
