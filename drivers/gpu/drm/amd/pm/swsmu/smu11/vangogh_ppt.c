/*
 * Copyright 2020 Advanced Micro Devices, Inc.
 *
 * Permission is hereby granted, free of charge, to any person obtaining a
 * copy of this software and associated documentation files (the "Software"),
 * to deal in the Software without restriction, including without limitation
 * the rights to use, copy, modify, merge, publish, distribute, sublicense,
 * and/or sell copies of the Software, and to permit persons to whom the
 * Software is furnished to do so, subject to the following conditions:
 *
 * The above copyright notice and this permission notice shall be included in
 * all copies or substantial portions of the Software.
 *
 * THE SOFTWARE IS PROVIDED "AS IS", WITHOUT WARRANTY OF ANY KIND, EXPRESS OR
 * IMPLIED, INCLUDING BUT NOT LIMITED TO THE WARRANTIES OF MERCHANTABILITY,
 * FITNESS FOR A PARTICULAR PURPOSE AND NONINFRINGEMENT.  IN NO EVENT SHALL
 * THE COPYRIGHT HOLDER(S) OR AUTHOR(S) BE LIABLE FOR ANY CLAIM, DAMAGES OR
 * OTHER LIABILITY, WHETHER IN AN ACTION OF CONTRACT, TORT OR OTHERWISE,
 * ARISING FROM, OUT OF OR IN CONNECTION WITH THE SOFTWARE OR THE USE OR
 * OTHER DEALINGS IN THE SOFTWARE.
 *
 */

#define SWSMU_CODE_LAYER_L2

#include "amdgpu.h"
#include "amdgpu_smu.h"
#include "smu_v11_0.h"
#include "smu11_driver_if_vangogh.h"
#include "vangogh_ppt.h"
#include "smu_v11_5_ppsmc.h"
#include "smu_v11_5_pmfw.h"
#include "smu_cmn.h"
#include "soc15_common.h"
#include "asic_reg/gc/gc_10_3_0_offset.h"
#include "asic_reg/gc/gc_10_3_0_sh_mask.h"
#include <asm/processor.h>

/*
 * DO NOT use these for err/warn/info/debug messages.
 * Use dev_err, dev_warn, dev_info and dev_dbg instead.
 * They are more MGPU friendly.
 */
#undef pr_err
#undef pr_warn
#undef pr_info
#undef pr_debug

#define FEATURE_MASK(feature) (1ULL << feature)
#define SMC_DPM_FEATURE ( \
	FEATURE_MASK(FEATURE_CCLK_DPM_BIT) | \
	FEATURE_MASK(FEATURE_VCN_DPM_BIT)	 | \
	FEATURE_MASK(FEATURE_FCLK_DPM_BIT)	 | \
	FEATURE_MASK(FEATURE_SOCCLK_DPM_BIT)	 | \
	FEATURE_MASK(FEATURE_MP0CLK_DPM_BIT)	 | \
	FEATURE_MASK(FEATURE_LCLK_DPM_BIT)	 | \
	FEATURE_MASK(FEATURE_SHUBCLK_DPM_BIT)	 | \
	FEATURE_MASK(FEATURE_DCFCLK_DPM_BIT)| \
	FEATURE_MASK(FEATURE_GFX_DPM_BIT))

static struct cmn2asic_msg_mapping vangogh_message_map[SMU_MSG_MAX_COUNT] = {
	MSG_MAP(TestMessage,                    PPSMC_MSG_TestMessage,			0),
	MSG_MAP(GetSmuVersion,                  PPSMC_MSG_GetSmuVersion,		0),
	MSG_MAP(GetDriverIfVersion,             PPSMC_MSG_GetDriverIfVersion,	0),
	MSG_MAP(EnableGfxOff,                   PPSMC_MSG_EnableGfxOff,			0),
	MSG_MAP(AllowGfxOff,                    PPSMC_MSG_AllowGfxOff,          0),
	MSG_MAP(DisallowGfxOff,                 PPSMC_MSG_DisallowGfxOff,		0),
	MSG_MAP(PowerDownIspByTile,             PPSMC_MSG_PowerDownIspByTile,	0),
	MSG_MAP(PowerUpIspByTile,               PPSMC_MSG_PowerUpIspByTile,		0),
	MSG_MAP(PowerDownVcn,                   PPSMC_MSG_PowerDownVcn,			0),
	MSG_MAP(PowerUpVcn,                     PPSMC_MSG_PowerUpVcn,			0),
	MSG_MAP(RlcPowerNotify,                 PPSMC_MSG_RlcPowerNotify,		0),
	MSG_MAP(SetHardMinVcn,                  PPSMC_MSG_SetHardMinVcn,		0),
	MSG_MAP(SetSoftMinGfxclk,               PPSMC_MSG_SetSoftMinGfxclk,		0),
	MSG_MAP(ActiveProcessNotify,            PPSMC_MSG_ActiveProcessNotify,		0),
	MSG_MAP(SetHardMinIspiclkByFreq,        PPSMC_MSG_SetHardMinIspiclkByFreq,	0),
	MSG_MAP(SetHardMinIspxclkByFreq,        PPSMC_MSG_SetHardMinIspxclkByFreq,	0),
	MSG_MAP(SetDriverDramAddrHigh,          PPSMC_MSG_SetDriverDramAddrHigh,	0),
	MSG_MAP(SetDriverDramAddrLow,           PPSMC_MSG_SetDriverDramAddrLow,		0),
	MSG_MAP(TransferTableSmu2Dram,          PPSMC_MSG_TransferTableSmu2Dram,	0),
	MSG_MAP(TransferTableDram2Smu,          PPSMC_MSG_TransferTableDram2Smu,	0),
	MSG_MAP(GfxDeviceDriverReset,           PPSMC_MSG_GfxDeviceDriverReset,		0),
	MSG_MAP(GetEnabledSmuFeatures,          PPSMC_MSG_GetEnabledSmuFeatures,	0),
	MSG_MAP(SetHardMinSocclkByFreq,         PPSMC_MSG_SetHardMinSocclkByFreq,	0),
	MSG_MAP(SetSoftMinFclk,                 PPSMC_MSG_SetSoftMinFclk,		0),
	MSG_MAP(SetSoftMinVcn,                  PPSMC_MSG_SetSoftMinVcn,		0),
	MSG_MAP(EnablePostCode,                 PPSMC_MSG_EnablePostCode,		0),
	MSG_MAP(GetGfxclkFrequency,             PPSMC_MSG_GetGfxclkFrequency,	0),
	MSG_MAP(GetFclkFrequency,               PPSMC_MSG_GetFclkFrequency,		0),
	MSG_MAP(SetSoftMaxGfxClk,               PPSMC_MSG_SetSoftMaxGfxClk,		0),
	MSG_MAP(SetHardMinGfxClk,               PPSMC_MSG_SetHardMinGfxClk,		0),
	MSG_MAP(SetSoftMaxSocclkByFreq,         PPSMC_MSG_SetSoftMaxSocclkByFreq,	0),
	MSG_MAP(SetSoftMaxFclkByFreq,           PPSMC_MSG_SetSoftMaxFclkByFreq,		0),
	MSG_MAP(SetSoftMaxVcn,                  PPSMC_MSG_SetSoftMaxVcn,			0),
	MSG_MAP(SetPowerLimitPercentage,        PPSMC_MSG_SetPowerLimitPercentage,	0),
	MSG_MAP(PowerDownJpeg,                  PPSMC_MSG_PowerDownJpeg,			0),
	MSG_MAP(PowerUpJpeg,                    PPSMC_MSG_PowerUpJpeg,				0),
	MSG_MAP(SetHardMinFclkByFreq,           PPSMC_MSG_SetHardMinFclkByFreq,		0),
	MSG_MAP(SetSoftMinSocclkByFreq,         PPSMC_MSG_SetSoftMinSocclkByFreq,	0),
	MSG_MAP(PowerUpCvip,                    PPSMC_MSG_PowerUpCvip,				0),
	MSG_MAP(PowerDownCvip,                  PPSMC_MSG_PowerDownCvip,			0),
	MSG_MAP(GetPptLimit,                        PPSMC_MSG_GetPptLimit,			0),
	MSG_MAP(GetThermalLimit,                    PPSMC_MSG_GetThermalLimit,		0),
	MSG_MAP(GetCurrentTemperature,              PPSMC_MSG_GetCurrentTemperature, 0),
	MSG_MAP(GetCurrentPower,                    PPSMC_MSG_GetCurrentPower,		 0),
	MSG_MAP(GetCurrentVoltage,                  PPSMC_MSG_GetCurrentVoltage,	 0),
	MSG_MAP(GetCurrentCurrent,                  PPSMC_MSG_GetCurrentCurrent,	 0),
	MSG_MAP(GetAverageCpuActivity,              PPSMC_MSG_GetAverageCpuActivity, 0),
	MSG_MAP(GetAverageGfxActivity,              PPSMC_MSG_GetAverageGfxActivity, 0),
	MSG_MAP(GetAveragePower,                    PPSMC_MSG_GetAveragePower,		 0),
	MSG_MAP(GetAverageTemperature,              PPSMC_MSG_GetAverageTemperature, 0),
	MSG_MAP(SetAveragePowerTimeConstant,        PPSMC_MSG_SetAveragePowerTimeConstant,			0),
	MSG_MAP(SetAverageActivityTimeConstant,     PPSMC_MSG_SetAverageActivityTimeConstant,		0),
	MSG_MAP(SetAverageTemperatureTimeConstant,  PPSMC_MSG_SetAverageTemperatureTimeConstant,	0),
	MSG_MAP(SetMitigationEndHysteresis,         PPSMC_MSG_SetMitigationEndHysteresis,			0),
	MSG_MAP(GetCurrentFreq,                     PPSMC_MSG_GetCurrentFreq,						0),
	MSG_MAP(SetReducedPptLimit,                 PPSMC_MSG_SetReducedPptLimit,					0),
	MSG_MAP(SetReducedThermalLimit,             PPSMC_MSG_SetReducedThermalLimit,				0),
	MSG_MAP(DramLogSetDramAddr,                 PPSMC_MSG_DramLogSetDramAddr,					0),
	MSG_MAP(StartDramLogging,                   PPSMC_MSG_StartDramLogging,						0),
	MSG_MAP(StopDramLogging,                    PPSMC_MSG_StopDramLogging,						0),
	MSG_MAP(SetSoftMinCclk,                     PPSMC_MSG_SetSoftMinCclk,						0),
	MSG_MAP(SetSoftMaxCclk,                     PPSMC_MSG_SetSoftMaxCclk,						0),
	MSG_MAP(RequestActiveWgp,                   PPSMC_MSG_RequestActiveWgp,                     0),
	MSG_MAP(SetFastPPTLimit,                    PPSMC_MSG_SetFastPPTLimit,						0),
	MSG_MAP(SetSlowPPTLimit,                    PPSMC_MSG_SetSlowPPTLimit,						0),
	MSG_MAP(GetFastPPTLimit,                    PPSMC_MSG_GetFastPPTLimit,						0),
	MSG_MAP(GetSlowPPTLimit,                    PPSMC_MSG_GetSlowPPTLimit,						0),
};

static struct cmn2asic_mapping vangogh_feature_mask_map[SMU_FEATURE_COUNT] = {
	FEA_MAP(PPT),
	FEA_MAP(TDC),
	FEA_MAP(THERMAL),
	FEA_MAP(DS_GFXCLK),
	FEA_MAP(DS_SOCCLK),
	FEA_MAP(DS_LCLK),
	FEA_MAP(DS_FCLK),
	FEA_MAP(DS_MP1CLK),
	FEA_MAP(DS_MP0CLK),
	FEA_MAP(ATHUB_PG),
	FEA_MAP(CCLK_DPM),
	FEA_MAP(FAN_CONTROLLER),
	FEA_MAP(ULV),
	FEA_MAP(VCN_DPM),
	FEA_MAP(LCLK_DPM),
	FEA_MAP(SHUBCLK_DPM),
	FEA_MAP(DCFCLK_DPM),
	FEA_MAP(DS_DCFCLK),
	FEA_MAP(S0I2),
	FEA_MAP(SMU_LOW_POWER),
	FEA_MAP(GFX_DEM),
	FEA_MAP(PSI),
	FEA_MAP(PROCHOT),
	FEA_MAP(CPUOFF),
	FEA_MAP(STAPM),
	FEA_MAP(S0I3),
	FEA_MAP(DF_CSTATES),
	FEA_MAP(PERF_LIMIT),
	FEA_MAP(CORE_DLDO),
	FEA_MAP(RSMU_LOW_POWER),
	FEA_MAP(SMN_LOW_POWER),
	FEA_MAP(THM_LOW_POWER),
	FEA_MAP(SMUIO_LOW_POWER),
	FEA_MAP(MP1_LOW_POWER),
	FEA_MAP(DS_VCN),
	FEA_MAP(CPPC),
	FEA_MAP(OS_CSTATES),
	FEA_MAP(ISP_DPM),
	FEA_MAP(A55_DPM),
	FEA_MAP(CVIP_DSP_DPM),
	FEA_MAP(MSMU_LOW_POWER),
	FEA_MAP_REVERSE(SOCCLK),
	FEA_MAP_REVERSE(FCLK),
	FEA_MAP_HALF_REVERSE(GFX),
};

static struct cmn2asic_mapping vangogh_table_map[SMU_TABLE_COUNT] = {
	TAB_MAP_VALID(WATERMARKS),
	TAB_MAP_VALID(SMU_METRICS),
	TAB_MAP_VALID(CUSTOM_DPM),
	TAB_MAP_VALID(DPMCLOCKS),
};

static struct cmn2asic_mapping vangogh_workload_map[PP_SMC_POWER_PROFILE_COUNT] = {
	WORKLOAD_MAP(PP_SMC_POWER_PROFILE_FULLSCREEN3D,		WORKLOAD_PPLIB_FULL_SCREEN_3D_BIT),
	WORKLOAD_MAP(PP_SMC_POWER_PROFILE_VIDEO,		WORKLOAD_PPLIB_VIDEO_BIT),
	WORKLOAD_MAP(PP_SMC_POWER_PROFILE_VR,			WORKLOAD_PPLIB_VR_BIT),
	WORKLOAD_MAP(PP_SMC_POWER_PROFILE_COMPUTE,		WORKLOAD_PPLIB_COMPUTE_BIT),
	WORKLOAD_MAP(PP_SMC_POWER_PROFILE_CUSTOM,		WORKLOAD_PPLIB_CUSTOM_BIT),
};

static int vangogh_tables_init(struct smu_context *smu)
{
	struct smu_table_context *smu_table = &smu->smu_table;
	struct smu_table *tables = smu_table->tables;

	SMU_TABLE_INIT(tables, SMU_TABLE_WATERMARKS, sizeof(Watermarks_t),
		       PAGE_SIZE, AMDGPU_GEM_DOMAIN_VRAM);
	SMU_TABLE_INIT(tables, SMU_TABLE_SMU_METRICS, sizeof(SmuMetrics_t),
		       PAGE_SIZE, AMDGPU_GEM_DOMAIN_VRAM);
	SMU_TABLE_INIT(tables, SMU_TABLE_DPMCLOCKS, sizeof(DpmClocks_t),
		       PAGE_SIZE, AMDGPU_GEM_DOMAIN_VRAM);
	SMU_TABLE_INIT(tables, SMU_TABLE_PMSTATUSLOG, SMU11_TOOL_SIZE,
		       PAGE_SIZE, AMDGPU_GEM_DOMAIN_VRAM);
	SMU_TABLE_INIT(tables, SMU_TABLE_ACTIVITY_MONITOR_COEFF, sizeof(DpmActivityMonitorCoeffExt_t),
		       PAGE_SIZE, AMDGPU_GEM_DOMAIN_VRAM);
	smu_table->metrics_table = kzalloc(sizeof(SmuMetrics_t), GFP_KERNEL);
	if (!smu_table->metrics_table)
		goto err0_out;
	smu_table->metrics_time = 0;

	smu_table->gpu_metrics_table_size = sizeof(struct gpu_metrics_v2_0);
	smu_table->gpu_metrics_table = kzalloc(smu_table->gpu_metrics_table_size, GFP_KERNEL);
	if (!smu_table->gpu_metrics_table)
		goto err1_out;

	smu_table->watermarks_table = kzalloc(sizeof(Watermarks_t), GFP_KERNEL);
	if (!smu_table->watermarks_table)
		goto err2_out;

	smu_table->clocks_table = kzalloc(sizeof(DpmClocks_t), GFP_KERNEL);
	if (!smu_table->clocks_table)
		goto err3_out;

	return 0;

err3_out:
	kfree(smu_table->clocks_table);
err2_out:
	kfree(smu_table->gpu_metrics_table);
err1_out:
	kfree(smu_table->metrics_table);
err0_out:
	return -ENOMEM;
}

static int vangogh_get_smu_metrics_data(struct smu_context *smu,
				       MetricsMember_t member,
				       uint32_t *value)
{
	struct smu_table_context *smu_table = &smu->smu_table;

	SmuMetrics_t *metrics = (SmuMetrics_t *)smu_table->metrics_table;
	int ret = 0;

	mutex_lock(&smu->metrics_lock);

	ret = smu_cmn_get_metrics_table_locked(smu,
					       NULL,
					       false);
	if (ret) {
		mutex_unlock(&smu->metrics_lock);
		return ret;
	}

	switch (member) {
	case METRICS_AVERAGE_GFXCLK:
		*value = metrics->GfxclkFrequency;
		break;
	case METRICS_AVERAGE_SOCCLK:
		*value = metrics->SocclkFrequency;
		break;
	case METRICS_AVERAGE_VCLK:
		*value = metrics->VclkFrequency;
		break;
	case METRICS_AVERAGE_DCLK:
		*value = metrics->DclkFrequency;
		break;
	case METRICS_AVERAGE_UCLK:
		*value = metrics->MemclkFrequency;
		break;
	case METRICS_AVERAGE_GFXACTIVITY:
		*value = metrics->GfxActivity / 100;
		break;
	case METRICS_AVERAGE_VCNACTIVITY:
		*value = metrics->UvdActivity;
		break;
	case METRICS_AVERAGE_SOCKETPOWER:
		*value = (metrics->CurrentSocketPower << 8) /
		1000 ;
		break;
	case METRICS_TEMPERATURE_EDGE:
		*value = metrics->GfxTemperature / 100 *
		SMU_TEMPERATURE_UNITS_PER_CENTIGRADES;
		break;
	case METRICS_TEMPERATURE_HOTSPOT:
		*value = metrics->SocTemperature / 100 *
		SMU_TEMPERATURE_UNITS_PER_CENTIGRADES;
		break;
	case METRICS_THROTTLER_STATUS:
		*value = metrics->ThrottlerStatus;
		break;
	case METRICS_VOLTAGE_VDDGFX:
		*value = metrics->Voltage[2];
		break;
	case METRICS_VOLTAGE_VDDSOC:
		*value = metrics->Voltage[1];
		break;
	case METRICS_AVERAGE_CPUCLK:
		memcpy(value, &metrics->CoreFrequency[0],
		       smu->cpu_core_num * sizeof(uint16_t));
		break;
	default:
		*value = UINT_MAX;
		break;
	}

	mutex_unlock(&smu->metrics_lock);

	return ret;
}

static int vangogh_allocate_dpm_context(struct smu_context *smu)
{
	struct smu_dpm_context *smu_dpm = &smu->smu_dpm;

	smu_dpm->dpm_context = kzalloc(sizeof(struct smu_11_0_dpm_context),
				       GFP_KERNEL);
	if (!smu_dpm->dpm_context)
		return -ENOMEM;

	smu_dpm->dpm_context_size = sizeof(struct smu_11_0_dpm_context);

	return 0;
}

static int vangogh_init_smc_tables(struct smu_context *smu)
{
	int ret = 0;

	ret = vangogh_tables_init(smu);
	if (ret)
		return ret;

	ret = vangogh_allocate_dpm_context(smu);
	if (ret)
		return ret;

#ifdef CONFIG_X86
	/* AMD x86 APU only */
	smu->cpu_core_num = boot_cpu_data.x86_max_cores;
#else
	smu->cpu_core_num = 4;
#endif

	return smu_v11_0_init_smc_tables(smu);
}

static int vangogh_dpm_set_vcn_enable(struct smu_context *smu, bool enable)
{
	int ret = 0;

	if (enable) {
		/* vcn dpm on is a prerequisite for vcn power gate messages */
		ret = smu_cmn_send_smc_msg_with_param(smu, SMU_MSG_PowerUpVcn, 0, NULL);
		if (ret)
			return ret;
	} else {
		ret = smu_cmn_send_smc_msg_with_param(smu, SMU_MSG_PowerDownVcn, 0, NULL);
		if (ret)
			return ret;
	}

	return ret;
}

static int vangogh_dpm_set_jpeg_enable(struct smu_context *smu, bool enable)
{
	int ret = 0;

	if (enable) {
		ret = smu_cmn_send_smc_msg_with_param(smu, SMU_MSG_PowerUpJpeg, 0, NULL);
		if (ret)
			return ret;
	} else {
		ret = smu_cmn_send_smc_msg_with_param(smu, SMU_MSG_PowerDownJpeg, 0, NULL);
		if (ret)
			return ret;
	}

	return ret;
}

static bool vangogh_is_dpm_running(struct smu_context *smu)
{
	int ret = 0;
	uint32_t feature_mask[2];
	uint64_t feature_enabled;

	ret = smu_cmn_get_enabled_32_bits_mask(smu, feature_mask, 2);

	if (ret)
		return false;

	feature_enabled = (unsigned long)((uint64_t)feature_mask[0] |
				((uint64_t)feature_mask[1] << 32));

	return !!(feature_enabled & SMC_DPM_FEATURE);
}

static int vangogh_get_dpm_clk_limited(struct smu_context *smu, enum smu_clk_type clk_type,
						uint32_t dpm_level, uint32_t *freq)
{
	DpmClocks_t *clk_table = smu->smu_table.clocks_table;

	if (!clk_table || clk_type >= SMU_CLK_COUNT)
		return -EINVAL;

	switch (clk_type) {
	case SMU_SOCCLK:
		if (dpm_level >= clk_table->NumSocClkLevelsEnabled)
			return -EINVAL;
		*freq = clk_table->SocClocks[dpm_level];
		break;
	case SMU_VCLK:
		if (dpm_level >= clk_table->VcnClkLevelsEnabled)
			return -EINVAL;
		*freq = clk_table->VcnClocks[dpm_level].vclk;
		break;
	case SMU_DCLK:
		if (dpm_level >= clk_table->VcnClkLevelsEnabled)
			return -EINVAL;
		*freq = clk_table->VcnClocks[dpm_level].dclk;
		break;
	case SMU_UCLK:
	case SMU_MCLK:
		if (dpm_level >= clk_table->NumDfPstatesEnabled)
			return -EINVAL;
		*freq = clk_table->DfPstateTable[dpm_level].memclk;

		break;
	case SMU_FCLK:
		if (dpm_level >= clk_table->NumDfPstatesEnabled)
			return -EINVAL;
		*freq = clk_table->DfPstateTable[dpm_level].fclk;
		break;
	default:
		return -EINVAL;
	}

	return 0;
}

static int vangogh_print_fine_grain_clk(struct smu_context *smu,
			enum smu_clk_type clk_type, char *buf)
{
	DpmClocks_t *clk_table = smu->smu_table.clocks_table;
	SmuMetrics_t metrics;
	struct smu_dpm_context *smu_dpm_ctx = &(smu->smu_dpm);
	int i, size = 0, ret = 0;
	uint32_t cur_value = 0, value = 0, count = 0;
	bool cur_value_match_level = false;

	memset(&metrics, 0, sizeof(metrics));

	ret = smu_cmn_get_metrics_table(smu, &metrics, false);
	if (ret)
		return ret;

	switch (clk_type) {
	case SMU_OD_SCLK:
		if (smu_dpm_ctx->dpm_level == AMD_DPM_FORCED_LEVEL_MANUAL) {
			size = sprintf(buf, "%s:\n", "OD_SCLK");
			size += sprintf(buf + size, "0: %10uMhz\n",
			(smu->gfx_actual_hard_min_freq > 0) ? smu->gfx_actual_hard_min_freq : smu->gfx_default_hard_min_freq);
			size += sprintf(buf + size, "1: %10uMhz\n",
			(smu->gfx_actual_soft_max_freq > 0) ? smu->gfx_actual_soft_max_freq : smu->gfx_default_soft_max_freq);
		}
		break;
	case SMU_OD_CCLK:
		if (smu_dpm_ctx->dpm_level == AMD_DPM_FORCED_LEVEL_MANUAL) {
			size = sprintf(buf, "CCLK_RANGE in Core%d:\n",  smu->cpu_core_id_select);
			size += sprintf(buf + size, "0: %10uMhz\n",
			(smu->cpu_actual_soft_min_freq > 0) ? smu->cpu_actual_soft_min_freq : smu->cpu_default_soft_min_freq);
			size += sprintf(buf + size, "1: %10uMhz\n",
			(smu->cpu_actual_soft_max_freq > 0) ? smu->cpu_actual_soft_max_freq : smu->cpu_default_soft_max_freq);
		}
		break;
	case SMU_OD_RANGE:
		if (smu_dpm_ctx->dpm_level == AMD_DPM_FORCED_LEVEL_MANUAL) {
			size = sprintf(buf, "%s:\n", "OD_RANGE");
			size += sprintf(buf + size, "SCLK: %7uMhz %10uMhz\n",
				smu->gfx_default_hard_min_freq, smu->gfx_default_soft_max_freq);
			size += sprintf(buf + size, "CCLK: %7uMhz %10uMhz\n",
				smu->cpu_default_soft_min_freq, smu->cpu_default_soft_max_freq);
		}
		break;
	case SMU_SOCCLK:
		/* the level 3 ~ 6 of socclk use the same frequency for vangogh */
		count = clk_table->NumSocClkLevelsEnabled;
		cur_value = metrics.SocclkFrequency;
		break;
	case SMU_VCLK:
		count = clk_table->VcnClkLevelsEnabled;
		cur_value = metrics.VclkFrequency;
		break;
	case SMU_DCLK:
		count = clk_table->VcnClkLevelsEnabled;
		cur_value = metrics.DclkFrequency;
		break;
	case SMU_MCLK:
		count = clk_table->NumDfPstatesEnabled;
		cur_value = metrics.MemclkFrequency;
		break;
	case SMU_FCLK:
		count = clk_table->NumDfPstatesEnabled;
		ret = smu_cmn_send_smc_msg_with_param(smu, SMU_MSG_GetFclkFrequency, 0, &cur_value);
		if (ret)
			return ret;
		break;
	default:
		break;
	}

	switch (clk_type) {
	case SMU_SOCCLK:
	case SMU_VCLK:
	case SMU_DCLK:
	case SMU_MCLK:
	case SMU_FCLK:
		for (i = 0; i < count; i++) {
			ret = vangogh_get_dpm_clk_limited(smu, clk_type, i, &value);
			if (ret)
				return ret;
			if (!value)
				continue;
			size += sprintf(buf + size, "%d: %uMhz %s\n", i, value,
					cur_value == value ? "*" : "");
			if (cur_value == value)
				cur_value_match_level = true;
		}

		if (!cur_value_match_level)
			size += sprintf(buf + size, "   %uMhz *\n", cur_value);
		break;
	default:
		break;
	}

	return size;
}

static int vangogh_get_profiling_clk_mask(struct smu_context *smu,
					 enum amd_dpm_forced_level level,
					 uint32_t *vclk_mask,
					 uint32_t *dclk_mask,
					 uint32_t *mclk_mask,
					 uint32_t *fclk_mask,
					 uint32_t *soc_mask)
{
	DpmClocks_t *clk_table = smu->smu_table.clocks_table;

	if (level == AMD_DPM_FORCED_LEVEL_PROFILE_MIN_MCLK) {
		if (mclk_mask)
			*mclk_mask = clk_table->NumDfPstatesEnabled - 1;

		if (fclk_mask)
			*fclk_mask = clk_table->NumDfPstatesEnabled - 1;

		if (soc_mask)
			*soc_mask = 0;
	} else if (level == AMD_DPM_FORCED_LEVEL_PROFILE_PEAK) {
		if (mclk_mask)
			*mclk_mask = 0;

		if (fclk_mask)
			*fclk_mask = 0;

		if (soc_mask)
			*soc_mask = 1;

		if (vclk_mask)
			*vclk_mask = 1;

		if (dclk_mask)
			*dclk_mask = 1;
	} else if (level == AMD_DPM_FORCED_LEVEL_PROFILE_STANDARD) {
		if (mclk_mask)
			*mclk_mask = 0;

		if (fclk_mask)
			*fclk_mask = 0;

		if (soc_mask)
			*soc_mask = 1;

		if (vclk_mask)
			*vclk_mask = 1;

		if (dclk_mask)
			*dclk_mask = 1;
	}

	return 0;
}

static bool vangogh_clk_dpm_is_enabled(struct smu_context *smu,
				enum smu_clk_type clk_type)
{
	enum smu_feature_mask feature_id = 0;

	switch (clk_type) {
	case SMU_MCLK:
	case SMU_UCLK:
	case SMU_FCLK:
		feature_id = SMU_FEATURE_DPM_FCLK_BIT;
		break;
	case SMU_GFXCLK:
	case SMU_SCLK:
		feature_id = SMU_FEATURE_DPM_GFXCLK_BIT;
		break;
	case SMU_SOCCLK:
		feature_id = SMU_FEATURE_DPM_SOCCLK_BIT;
		break;
	case SMU_VCLK:
	case SMU_DCLK:
		feature_id = SMU_FEATURE_VCN_DPM_BIT;
		break;
	default:
		return true;
	}

	if (!smu_cmn_feature_is_enabled(smu, feature_id))
		return false;

	return true;
}

static int vangogh_get_dpm_ultimate_freq(struct smu_context *smu,
					enum smu_clk_type clk_type,
					uint32_t *min,
					uint32_t *max)
{
	int ret = 0;
	uint32_t soc_mask;
	uint32_t vclk_mask;
	uint32_t dclk_mask;
	uint32_t mclk_mask;
	uint32_t fclk_mask;
	uint32_t clock_limit;

	if (!vangogh_clk_dpm_is_enabled(smu, clk_type)) {
		switch (clk_type) {
		case SMU_MCLK:
		case SMU_UCLK:
			clock_limit = smu->smu_table.boot_values.uclk;
			break;
		case SMU_FCLK:
			clock_limit = smu->smu_table.boot_values.fclk;
			break;
		case SMU_GFXCLK:
		case SMU_SCLK:
			clock_limit = smu->smu_table.boot_values.gfxclk;
			break;
		case SMU_SOCCLK:
			clock_limit = smu->smu_table.boot_values.socclk;
			break;
		case SMU_VCLK:
			clock_limit = smu->smu_table.boot_values.vclk;
			break;
		case SMU_DCLK:
			clock_limit = smu->smu_table.boot_values.dclk;
			break;
		default:
			clock_limit = 0;
			break;
		}

		/* clock in Mhz unit */
		if (min)
			*min = clock_limit / 100;
		if (max)
			*max = clock_limit / 100;

		return 0;
	}
	if (max) {
		ret = vangogh_get_profiling_clk_mask(smu,
							AMD_DPM_FORCED_LEVEL_PROFILE_PEAK,
							&vclk_mask,
							&dclk_mask,
							&mclk_mask,
							&fclk_mask,
							&soc_mask);
		if (ret)
			goto failed;

		switch (clk_type) {
		case SMU_UCLK:
		case SMU_MCLK:
			ret = vangogh_get_dpm_clk_limited(smu, clk_type, mclk_mask, max);
			if (ret)
				goto failed;
			break;
		case SMU_SOCCLK:
			ret = vangogh_get_dpm_clk_limited(smu, clk_type, soc_mask, max);
			if (ret)
				goto failed;
			break;
		case SMU_FCLK:
			ret = vangogh_get_dpm_clk_limited(smu, clk_type, fclk_mask, max);
			if (ret)
				goto failed;
			break;
		case SMU_VCLK:
			ret = vangogh_get_dpm_clk_limited(smu, clk_type, vclk_mask, max);
			if (ret)
				goto failed;
			break;
		case SMU_DCLK:
			ret = vangogh_get_dpm_clk_limited(smu, clk_type, dclk_mask, max);
			if (ret)
				goto failed;
			break;
		default:
			ret = -EINVAL;
			goto failed;
		}
	}
	if (min) {
		switch (clk_type) {
		case SMU_UCLK:
		case SMU_MCLK:
			ret = vangogh_get_dpm_clk_limited(smu, clk_type, mclk_mask, min);
			if (ret)
				goto failed;
			break;
		case SMU_SOCCLK:
			ret = vangogh_get_dpm_clk_limited(smu, clk_type, soc_mask, min);
			if (ret)
				goto failed;
			break;
		case SMU_FCLK:
			ret = vangogh_get_dpm_clk_limited(smu, clk_type, fclk_mask, min);
			if (ret)
				goto failed;
			break;
		case SMU_VCLK:
			ret = vangogh_get_dpm_clk_limited(smu, clk_type, vclk_mask, min);
			if (ret)
				goto failed;
			break;
		case SMU_DCLK:
			ret = vangogh_get_dpm_clk_limited(smu, clk_type, dclk_mask, min);
			if (ret)
				goto failed;
			break;
		default:
			ret = -EINVAL;
			goto failed;
		}
	}
failed:
	return ret;
}

static int vangogh_get_power_profile_mode(struct smu_context *smu,
					   char *buf)
{
	static const char *profile_name[] = {
					"BOOTUP_DEFAULT",
					"3D_FULL_SCREEN",
					"POWER_SAVING",
					"VIDEO",
					"VR",
					"COMPUTE",
					"CUSTOM"};
	uint32_t i, size = 0;
	int16_t workload_type = 0;

	if (!buf)
		return -EINVAL;

	for (i = 0; i <= PP_SMC_POWER_PROFILE_CUSTOM; i++) {
		/*
		 * Conv PP_SMC_POWER_PROFILE* to WORKLOAD_PPLIB_*_BIT
		 * Not all profile modes are supported on vangogh.
		 */
		workload_type = smu_cmn_to_asic_specific_index(smu,
							       CMN2ASIC_MAPPING_WORKLOAD,
							       i);

		if (workload_type < 0)
			continue;

		size += sprintf(buf + size, "%2d %14s%s\n",
			i, profile_name[i], (i == smu->power_profile_mode) ? "*" : " ");
	}

	return size;
}

static int vangogh_set_power_profile_mode(struct smu_context *smu, long *input, uint32_t size)
{
	int workload_type, ret;
	uint32_t profile_mode = input[size];

	if (profile_mode > PP_SMC_POWER_PROFILE_CUSTOM) {
		dev_err(smu->adev->dev, "Invalid power profile mode %d\n", profile_mode);
		return -EINVAL;
	}

	if (profile_mode == PP_SMC_POWER_PROFILE_BOOTUP_DEFAULT ||
			profile_mode == PP_SMC_POWER_PROFILE_POWERSAVING)
		return 0;

	/* conv PP_SMC_POWER_PROFILE* to WORKLOAD_PPLIB_*_BIT */
	workload_type = smu_cmn_to_asic_specific_index(smu,
						       CMN2ASIC_MAPPING_WORKLOAD,
						       profile_mode);
	if (workload_type < 0) {
<<<<<<< HEAD
		dev_err_once(smu->adev->dev, "Unsupported power profile mode %d on VANGOGH\n",
=======
		dev_dbg(smu->adev->dev, "Unsupported power profile mode %d on VANGOGH\n",
>>>>>>> 575483e9
					profile_mode);
		return -EINVAL;
	}

	ret = smu_cmn_send_smc_msg_with_param(smu, SMU_MSG_ActiveProcessNotify,
				    1 << workload_type,
				    NULL);
	if (ret) {
		dev_err_once(smu->adev->dev, "Fail to set workload type %d\n",
					workload_type);
		return ret;
	}

	smu->power_profile_mode = profile_mode;

	return 0;
}

static int vangogh_set_soft_freq_limited_range(struct smu_context *smu,
					  enum smu_clk_type clk_type,
					  uint32_t min,
					  uint32_t max)
{
	int ret = 0;

	if (!vangogh_clk_dpm_is_enabled(smu, clk_type))
		return 0;

	switch (clk_type) {
	case SMU_GFXCLK:
	case SMU_SCLK:
		ret = smu_cmn_send_smc_msg_with_param(smu,
							SMU_MSG_SetHardMinGfxClk,
							min, NULL);
		if (ret)
			return ret;

		ret = smu_cmn_send_smc_msg_with_param(smu,
							SMU_MSG_SetSoftMaxGfxClk,
							max, NULL);
		if (ret)
			return ret;
		break;
	case SMU_FCLK:
	case SMU_MCLK:
		ret = smu_cmn_send_smc_msg_with_param(smu,
							SMU_MSG_SetHardMinFclkByFreq,
							min, NULL);
		if (ret)
			return ret;

		ret = smu_cmn_send_smc_msg_with_param(smu,
							SMU_MSG_SetSoftMaxFclkByFreq,
							max, NULL);
		if (ret)
			return ret;
		break;
	case SMU_SOCCLK:
		ret = smu_cmn_send_smc_msg_with_param(smu,
							SMU_MSG_SetHardMinSocclkByFreq,
							min, NULL);
		if (ret)
			return ret;

		ret = smu_cmn_send_smc_msg_with_param(smu,
							SMU_MSG_SetSoftMaxSocclkByFreq,
							max, NULL);
		if (ret)
			return ret;
		break;
	case SMU_VCLK:
		ret = smu_cmn_send_smc_msg_with_param(smu,
							SMU_MSG_SetHardMinVcn,
							min << 16, NULL);
		if (ret)
			return ret;
		ret = smu_cmn_send_smc_msg_with_param(smu,
							SMU_MSG_SetSoftMaxVcn,
							max << 16, NULL);
		if (ret)
			return ret;
		break;
	case SMU_DCLK:
		ret = smu_cmn_send_smc_msg_with_param(smu,
							SMU_MSG_SetHardMinVcn,
							min, NULL);
		if (ret)
			return ret;
		ret = smu_cmn_send_smc_msg_with_param(smu,
							SMU_MSG_SetSoftMaxVcn,
							max, NULL);
		if (ret)
			return ret;
		break;
	default:
		return -EINVAL;
	}

	return ret;
}

static int vangogh_force_clk_levels(struct smu_context *smu,
				   enum smu_clk_type clk_type, uint32_t mask)
{
	uint32_t soft_min_level = 0, soft_max_level = 0;
	uint32_t min_freq = 0, max_freq = 0;
	int ret = 0 ;

	soft_min_level = mask ? (ffs(mask) - 1) : 0;
	soft_max_level = mask ? (fls(mask) - 1) : 0;

	switch (clk_type) {
	case SMU_SOCCLK:
		ret = vangogh_get_dpm_clk_limited(smu, clk_type,
						soft_min_level, &min_freq);
		if (ret)
			return ret;
		ret = vangogh_get_dpm_clk_limited(smu, clk_type,
						soft_max_level, &max_freq);
		if (ret)
			return ret;
		ret = smu_cmn_send_smc_msg_with_param(smu,
								SMU_MSG_SetSoftMaxSocclkByFreq,
								max_freq, NULL);
		if (ret)
			return ret;
		ret = smu_cmn_send_smc_msg_with_param(smu,
								SMU_MSG_SetHardMinSocclkByFreq,
								min_freq, NULL);
		if (ret)
			return ret;
		break;
	case SMU_MCLK:
	case SMU_FCLK:
		ret = vangogh_get_dpm_clk_limited(smu,
							clk_type, soft_min_level, &min_freq);
		if (ret)
			return ret;
		ret = vangogh_get_dpm_clk_limited(smu,
							clk_type, soft_max_level, &max_freq);
		if (ret)
			return ret;
		ret = smu_cmn_send_smc_msg_with_param(smu,
								SMU_MSG_SetSoftMaxFclkByFreq,
								max_freq, NULL);
		if (ret)
			return ret;
		ret = smu_cmn_send_smc_msg_with_param(smu,
								SMU_MSG_SetHardMinFclkByFreq,
								min_freq, NULL);
		if (ret)
			return ret;
		break;
	case SMU_VCLK:
		ret = vangogh_get_dpm_clk_limited(smu,
							clk_type, soft_min_level, &min_freq);
		if (ret)
			return ret;

		ret = vangogh_get_dpm_clk_limited(smu,
							clk_type, soft_max_level, &max_freq);
		if (ret)
			return ret;


		ret = smu_cmn_send_smc_msg_with_param(smu,
								SMU_MSG_SetHardMinVcn,
								min_freq << 16, NULL);
		if (ret)
			return ret;

		ret = smu_cmn_send_smc_msg_with_param(smu,
								SMU_MSG_SetSoftMaxVcn,
								max_freq << 16, NULL);
		if (ret)
			return ret;

		break;
	case SMU_DCLK:
		ret = vangogh_get_dpm_clk_limited(smu,
							clk_type, soft_min_level, &min_freq);
		if (ret)
			return ret;

		ret = vangogh_get_dpm_clk_limited(smu,
							clk_type, soft_max_level, &max_freq);
		if (ret)
			return ret;

		ret = smu_cmn_send_smc_msg_with_param(smu,
							SMU_MSG_SetHardMinVcn,
							min_freq, NULL);
		if (ret)
			return ret;

		ret = smu_cmn_send_smc_msg_with_param(smu,
							SMU_MSG_SetSoftMaxVcn,
							max_freq, NULL);
		if (ret)
			return ret;

		break;
	default:
		break;
	}

	return ret;
}

static int vangogh_force_dpm_limit_value(struct smu_context *smu, bool highest)
{
	int ret = 0, i = 0;
	uint32_t min_freq, max_freq, force_freq;
	enum smu_clk_type clk_type;

	enum smu_clk_type clks[] = {
		SMU_SOCCLK,
		SMU_VCLK,
		SMU_DCLK,
		SMU_MCLK,
		SMU_FCLK,
	};

	for (i = 0; i < ARRAY_SIZE(clks); i++) {
		clk_type = clks[i];
		ret = vangogh_get_dpm_ultimate_freq(smu, clk_type, &min_freq, &max_freq);
		if (ret)
			return ret;

		force_freq = highest ? max_freq : min_freq;
		ret = vangogh_set_soft_freq_limited_range(smu, clk_type, force_freq, force_freq);
		if (ret)
			return ret;
	}

	return ret;
}

static int vangogh_unforce_dpm_levels(struct smu_context *smu)
{
	int ret = 0, i = 0;
	uint32_t min_freq, max_freq;
	enum smu_clk_type clk_type;

	struct clk_feature_map {
		enum smu_clk_type clk_type;
		uint32_t	feature;
	} clk_feature_map[] = {
		{SMU_MCLK,   SMU_FEATURE_DPM_FCLK_BIT},
		{SMU_FCLK, SMU_FEATURE_DPM_FCLK_BIT},
		{SMU_SOCCLK, SMU_FEATURE_DPM_SOCCLK_BIT},
		{SMU_VCLK, SMU_FEATURE_VCN_DPM_BIT},
		{SMU_DCLK, SMU_FEATURE_VCN_DPM_BIT},
	};

	for (i = 0; i < ARRAY_SIZE(clk_feature_map); i++) {

		if (!smu_cmn_feature_is_enabled(smu, clk_feature_map[i].feature))
		    continue;

		clk_type = clk_feature_map[i].clk_type;

		ret = vangogh_get_dpm_ultimate_freq(smu, clk_type, &min_freq, &max_freq);

		if (ret)
			return ret;

		ret = vangogh_set_soft_freq_limited_range(smu, clk_type, min_freq, max_freq);

		if (ret)
			return ret;
	}

	return ret;
}

static int vangogh_set_peak_clock_by_device(struct smu_context *smu)
{
	int ret = 0;
	uint32_t socclk_freq = 0, fclk_freq = 0;
	uint32_t vclk_freq = 0, dclk_freq = 0;

	ret = vangogh_get_dpm_ultimate_freq(smu, SMU_FCLK, NULL, &fclk_freq);
	if (ret)
		return ret;

	ret = vangogh_set_soft_freq_limited_range(smu, SMU_FCLK, fclk_freq, fclk_freq);
	if (ret)
		return ret;

	ret = vangogh_get_dpm_ultimate_freq(smu, SMU_SOCCLK, NULL, &socclk_freq);
	if (ret)
		return ret;

	ret = vangogh_set_soft_freq_limited_range(smu, SMU_SOCCLK, socclk_freq, socclk_freq);
	if (ret)
		return ret;

	ret = vangogh_get_dpm_ultimate_freq(smu, SMU_VCLK, NULL, &vclk_freq);
	if (ret)
		return ret;

	ret = vangogh_set_soft_freq_limited_range(smu, SMU_VCLK, vclk_freq, vclk_freq);
	if (ret)
		return ret;

	ret = vangogh_get_dpm_ultimate_freq(smu, SMU_DCLK, NULL, &dclk_freq);
	if (ret)
		return ret;

	ret = vangogh_set_soft_freq_limited_range(smu, SMU_DCLK, dclk_freq, dclk_freq);
	if (ret)
		return ret;

	return ret;
}

static int vangogh_set_performance_level(struct smu_context *smu,
					enum amd_dpm_forced_level level)
{
	int ret = 0;
	uint32_t soc_mask, mclk_mask, fclk_mask;
	uint32_t vclk_mask = 0, dclk_mask = 0;

	switch (level) {
	case AMD_DPM_FORCED_LEVEL_HIGH:
		smu->gfx_actual_hard_min_freq = smu->gfx_default_hard_min_freq;
		smu->gfx_actual_soft_max_freq = smu->gfx_default_soft_max_freq;

		smu->cpu_actual_soft_min_freq = smu->cpu_default_soft_min_freq;
		smu->cpu_actual_soft_max_freq = smu->cpu_default_soft_max_freq;

		ret = vangogh_force_dpm_limit_value(smu, true);
		break;
	case AMD_DPM_FORCED_LEVEL_LOW:
		smu->gfx_actual_hard_min_freq = smu->gfx_default_hard_min_freq;
		smu->gfx_actual_soft_max_freq = smu->gfx_default_soft_max_freq;

		smu->cpu_actual_soft_min_freq = smu->cpu_default_soft_min_freq;
		smu->cpu_actual_soft_max_freq = smu->cpu_default_soft_max_freq;

		ret = vangogh_force_dpm_limit_value(smu, false);
		break;
	case AMD_DPM_FORCED_LEVEL_AUTO:
		smu->gfx_actual_hard_min_freq = smu->gfx_default_hard_min_freq;
		smu->gfx_actual_soft_max_freq = smu->gfx_default_soft_max_freq;

		smu->cpu_actual_soft_min_freq = smu->cpu_default_soft_min_freq;
		smu->cpu_actual_soft_max_freq = smu->cpu_default_soft_max_freq;

		ret = vangogh_unforce_dpm_levels(smu);
		break;
	case AMD_DPM_FORCED_LEVEL_PROFILE_STANDARD:
		smu->gfx_actual_hard_min_freq = smu->gfx_default_hard_min_freq;
		smu->gfx_actual_soft_max_freq = smu->gfx_default_soft_max_freq;

		smu->cpu_actual_soft_min_freq = smu->cpu_default_soft_min_freq;
		smu->cpu_actual_soft_max_freq = smu->cpu_default_soft_max_freq;

		ret = smu_cmn_send_smc_msg_with_param(smu,
					SMU_MSG_SetHardMinGfxClk,
					VANGOGH_UMD_PSTATE_STANDARD_GFXCLK, NULL);
		if (ret)
			return ret;

		ret = smu_cmn_send_smc_msg_with_param(smu,
					SMU_MSG_SetSoftMaxGfxClk,
					VANGOGH_UMD_PSTATE_STANDARD_GFXCLK, NULL);
		if (ret)
			return ret;

		ret = vangogh_get_profiling_clk_mask(smu, level,
							&vclk_mask,
							&dclk_mask,
							&mclk_mask,
							&fclk_mask,
							&soc_mask);
		if (ret)
			return ret;

		vangogh_force_clk_levels(smu, SMU_MCLK, 1 << mclk_mask);
		vangogh_force_clk_levels(smu, SMU_FCLK, 1 << fclk_mask);
		vangogh_force_clk_levels(smu, SMU_SOCCLK, 1 << soc_mask);
		vangogh_force_clk_levels(smu, SMU_VCLK, 1 << vclk_mask);
		vangogh_force_clk_levels(smu, SMU_DCLK, 1 << dclk_mask);

		break;
	case AMD_DPM_FORCED_LEVEL_PROFILE_MIN_SCLK:
		smu->gfx_actual_hard_min_freq = smu->gfx_default_hard_min_freq;
		smu->gfx_actual_soft_max_freq = smu->gfx_default_soft_max_freq;

		smu->cpu_actual_soft_min_freq = smu->cpu_default_soft_min_freq;
		smu->cpu_actual_soft_max_freq = smu->cpu_default_soft_max_freq;

		ret = smu_cmn_send_smc_msg_with_param(smu, SMU_MSG_SetHardMinVcn,
								VANGOGH_UMD_PSTATE_PEAK_DCLK, NULL);
		if (ret)
			return ret;

		ret = smu_cmn_send_smc_msg_with_param(smu, SMU_MSG_SetSoftMaxVcn,
								VANGOGH_UMD_PSTATE_PEAK_DCLK, NULL);
		if (ret)
			return ret;
		break;
	case AMD_DPM_FORCED_LEVEL_PROFILE_MIN_MCLK:
		smu->gfx_actual_hard_min_freq = smu->gfx_default_hard_min_freq;
		smu->gfx_actual_soft_max_freq = smu->gfx_default_soft_max_freq;

		smu->cpu_actual_soft_min_freq = smu->cpu_default_soft_min_freq;
		smu->cpu_actual_soft_max_freq = smu->cpu_default_soft_max_freq;

		ret = vangogh_get_profiling_clk_mask(smu, level,
							NULL,
							NULL,
							&mclk_mask,
							&fclk_mask,
							NULL);
		if (ret)
			return ret;

		vangogh_force_clk_levels(smu, SMU_MCLK, 1 << mclk_mask);
		vangogh_force_clk_levels(smu, SMU_FCLK, 1 << fclk_mask);
		break;
	case AMD_DPM_FORCED_LEVEL_PROFILE_PEAK:
		smu->gfx_actual_hard_min_freq = smu->gfx_default_hard_min_freq;
		smu->gfx_actual_soft_max_freq = smu->gfx_default_soft_max_freq;

		smu->cpu_actual_soft_min_freq = smu->cpu_default_soft_min_freq;
		smu->cpu_actual_soft_max_freq = smu->cpu_default_soft_max_freq;

		ret = smu_cmn_send_smc_msg_with_param(smu, SMU_MSG_SetHardMinGfxClk,
				VANGOGH_UMD_PSTATE_PEAK_GFXCLK, NULL);
		if (ret)
			return ret;

		ret = smu_cmn_send_smc_msg_with_param(smu, SMU_MSG_SetSoftMaxGfxClk,
				VANGOGH_UMD_PSTATE_PEAK_GFXCLK, NULL);
		if (ret)
			return ret;

		ret = vangogh_set_peak_clock_by_device(smu);
		break;
	case AMD_DPM_FORCED_LEVEL_MANUAL:
	case AMD_DPM_FORCED_LEVEL_PROFILE_EXIT:
	default:
		break;
	}
	return ret;
}

static int vangogh_read_sensor(struct smu_context *smu,
				 enum amd_pp_sensors sensor,
				 void *data, uint32_t *size)
{
	int ret = 0;

	if (!data || !size)
		return -EINVAL;

	mutex_lock(&smu->sensor_lock);
	switch (sensor) {
	case AMDGPU_PP_SENSOR_GPU_LOAD:
		ret = vangogh_get_smu_metrics_data(smu,
						   METRICS_AVERAGE_GFXACTIVITY,
						   (uint32_t *)data);
		*size = 4;
		break;
	case AMDGPU_PP_SENSOR_GPU_POWER:
		ret = vangogh_get_smu_metrics_data(smu,
						   METRICS_AVERAGE_SOCKETPOWER,
						   (uint32_t *)data);
		*size = 4;
		break;
	case AMDGPU_PP_SENSOR_EDGE_TEMP:
		ret = vangogh_get_smu_metrics_data(smu,
						   METRICS_TEMPERATURE_EDGE,
						   (uint32_t *)data);
		*size = 4;
		break;
	case AMDGPU_PP_SENSOR_HOTSPOT_TEMP:
		ret = vangogh_get_smu_metrics_data(smu,
						   METRICS_TEMPERATURE_HOTSPOT,
						   (uint32_t *)data);
		*size = 4;
		break;
	case AMDGPU_PP_SENSOR_GFX_MCLK:
		ret = vangogh_get_smu_metrics_data(smu,
						   METRICS_AVERAGE_UCLK,
						   (uint32_t *)data);
		*(uint32_t *)data *= 100;
		*size = 4;
		break;
	case AMDGPU_PP_SENSOR_GFX_SCLK:
		ret = vangogh_get_smu_metrics_data(smu,
						   METRICS_AVERAGE_GFXCLK,
						   (uint32_t *)data);
		*(uint32_t *)data *= 100;
		*size = 4;
		break;
	case AMDGPU_PP_SENSOR_VDDGFX:
		ret = vangogh_get_smu_metrics_data(smu,
						   METRICS_VOLTAGE_VDDGFX,
						   (uint32_t *)data);
		*size = 4;
		break;
	case AMDGPU_PP_SENSOR_VDDNB:
		ret = vangogh_get_smu_metrics_data(smu,
						   METRICS_VOLTAGE_VDDSOC,
						   (uint32_t *)data);
		*size = 4;
		break;
	case AMDGPU_PP_SENSOR_CPU_CLK:
		ret = vangogh_get_smu_metrics_data(smu,
						   METRICS_AVERAGE_CPUCLK,
						   (uint32_t *)data);
		*size = smu->cpu_core_num * sizeof(uint16_t);
		break;
	default:
		ret = -EOPNOTSUPP;
		break;
	}
	mutex_unlock(&smu->sensor_lock);

	return ret;
}

static int vangogh_set_watermarks_table(struct smu_context *smu,
				       struct pp_smu_wm_range_sets *clock_ranges)
{
	int i;
	int ret = 0;
	Watermarks_t *table = smu->smu_table.watermarks_table;

	if (!table || !clock_ranges)
		return -EINVAL;

	if (clock_ranges) {
		if (clock_ranges->num_reader_wm_sets > NUM_WM_RANGES ||
			clock_ranges->num_writer_wm_sets > NUM_WM_RANGES)
			return -EINVAL;

		for (i = 0; i < clock_ranges->num_reader_wm_sets; i++) {
			table->WatermarkRow[WM_DCFCLK][i].MinClock =
				clock_ranges->reader_wm_sets[i].min_drain_clk_mhz;
			table->WatermarkRow[WM_DCFCLK][i].MaxClock =
				clock_ranges->reader_wm_sets[i].max_drain_clk_mhz;
			table->WatermarkRow[WM_DCFCLK][i].MinMclk =
				clock_ranges->reader_wm_sets[i].min_fill_clk_mhz;
			table->WatermarkRow[WM_DCFCLK][i].MaxMclk =
				clock_ranges->reader_wm_sets[i].max_fill_clk_mhz;

			table->WatermarkRow[WM_DCFCLK][i].WmSetting =
				clock_ranges->reader_wm_sets[i].wm_inst;
		}

		for (i = 0; i < clock_ranges->num_writer_wm_sets; i++) {
			table->WatermarkRow[WM_SOCCLK][i].MinClock =
				clock_ranges->writer_wm_sets[i].min_fill_clk_mhz;
			table->WatermarkRow[WM_SOCCLK][i].MaxClock =
				clock_ranges->writer_wm_sets[i].max_fill_clk_mhz;
			table->WatermarkRow[WM_SOCCLK][i].MinMclk =
				clock_ranges->writer_wm_sets[i].min_drain_clk_mhz;
			table->WatermarkRow[WM_SOCCLK][i].MaxMclk =
				clock_ranges->writer_wm_sets[i].max_drain_clk_mhz;

			table->WatermarkRow[WM_SOCCLK][i].WmSetting =
				clock_ranges->writer_wm_sets[i].wm_inst;
		}

		smu->watermarks_bitmap |= WATERMARKS_EXIST;
	}

	/* pass data to smu controller */
	if ((smu->watermarks_bitmap & WATERMARKS_EXIST) &&
	     !(smu->watermarks_bitmap & WATERMARKS_LOADED)) {
		ret = smu_cmn_write_watermarks_table(smu);
		if (ret) {
			dev_err(smu->adev->dev, "Failed to update WMTABLE!");
			return ret;
		}
		smu->watermarks_bitmap |= WATERMARKS_LOADED;
	}

	return 0;
}

static ssize_t vangogh_get_gpu_metrics(struct smu_context *smu,
				      void **table)
{
	struct smu_table_context *smu_table = &smu->smu_table;
	struct gpu_metrics_v2_0 *gpu_metrics =
		(struct gpu_metrics_v2_0 *)smu_table->gpu_metrics_table;
	SmuMetrics_t metrics;
	int ret = 0;

	ret = smu_cmn_get_metrics_table(smu, &metrics, true);
	if (ret)
		return ret;

	smu_cmn_init_soft_gpu_metrics(gpu_metrics, 2, 0);

	gpu_metrics->temperature_gfx = metrics.GfxTemperature;
	gpu_metrics->temperature_soc = metrics.SocTemperature;
	memcpy(&gpu_metrics->temperature_core[0],
		&metrics.CoreTemperature[0],
		sizeof(uint16_t) * 8);
	gpu_metrics->temperature_l3[0] = metrics.L3Temperature[0];
	gpu_metrics->temperature_l3[1] = metrics.L3Temperature[1];

	gpu_metrics->average_gfx_activity = metrics.GfxActivity;
	gpu_metrics->average_mm_activity = metrics.UvdActivity;

	gpu_metrics->average_socket_power = metrics.CurrentSocketPower;
	gpu_metrics->average_cpu_power = metrics.Power[0];
	gpu_metrics->average_soc_power = metrics.Power[1];
	gpu_metrics->average_gfx_power = metrics.Power[2];
	memcpy(&gpu_metrics->average_core_power[0],
		&metrics.CorePower[0],
		sizeof(uint16_t) * 8);

	gpu_metrics->average_gfxclk_frequency = metrics.GfxclkFrequency;
	gpu_metrics->average_socclk_frequency = metrics.SocclkFrequency;
	gpu_metrics->average_uclk_frequency = metrics.MemclkFrequency;
	gpu_metrics->average_fclk_frequency = metrics.MemclkFrequency;
	gpu_metrics->average_vclk_frequency = metrics.VclkFrequency;
	gpu_metrics->average_dclk_frequency = metrics.DclkFrequency;

	memcpy(&gpu_metrics->current_coreclk[0],
		&metrics.CoreFrequency[0],
		sizeof(uint16_t) * 8);
	gpu_metrics->current_l3clk[0] = metrics.L3Frequency[0];
	gpu_metrics->current_l3clk[1] = metrics.L3Frequency[1];

	gpu_metrics->throttle_status = metrics.ThrottlerStatus;

	gpu_metrics->system_clock_counter = ktime_get_boottime_ns();

	*table = (void *)gpu_metrics;

	return sizeof(struct gpu_metrics_v2_0);
}

static int vangogh_od_edit_dpm_table(struct smu_context *smu, enum PP_OD_DPM_TABLE_COMMAND type,
					long input[], uint32_t size)
{
	int ret = 0;
	int i;
	struct smu_dpm_context *smu_dpm_ctx = &(smu->smu_dpm);

	if (!(smu_dpm_ctx->dpm_level == AMD_DPM_FORCED_LEVEL_MANUAL)) {
		dev_warn(smu->adev->dev,
			"pp_od_clk_voltage is not accessible if power_dpm_force_perfomance_level is not in manual mode!\n");
		return -EINVAL;
	}

	switch (type) {
	case PP_OD_EDIT_CCLK_VDDC_TABLE:
		if (size != 3) {
			dev_err(smu->adev->dev, "Input parameter number not correct (should be 4 for processor)\n");
			return -EINVAL;
		}
		if (input[0] >= smu->cpu_core_num) {
			dev_err(smu->adev->dev, "core index is overflow, should be less than %d\n",
				smu->cpu_core_num);
		}
		smu->cpu_core_id_select = input[0];
		if (input[1] == 0) {
			if (input[2] < smu->cpu_default_soft_min_freq) {
				dev_warn(smu->adev->dev, "Fine grain setting minimum cclk (%ld) MHz is less than the minimum allowed (%d) MHz\n",
					input[2], smu->cpu_default_soft_min_freq);
				return -EINVAL;
			}
			smu->cpu_actual_soft_min_freq = input[2];
		} else if (input[1] == 1) {
			if (input[2] > smu->cpu_default_soft_max_freq) {
				dev_warn(smu->adev->dev, "Fine grain setting maximum cclk (%ld) MHz is greater than the maximum allowed (%d) MHz\n",
					input[2], smu->cpu_default_soft_max_freq);
				return -EINVAL;
			}
			smu->cpu_actual_soft_max_freq = input[2];
		} else {
			return -EINVAL;
		}
		break;
	case PP_OD_EDIT_SCLK_VDDC_TABLE:
		if (size != 2) {
			dev_err(smu->adev->dev, "Input parameter number not correct\n");
			return -EINVAL;
		}

		if (input[0] == 0) {
			if (input[1] < smu->gfx_default_hard_min_freq) {
				dev_warn(smu->adev->dev,
					"Fine grain setting minimum sclk (%ld) MHz is less than the minimum allowed (%d) MHz\n",
					input[1], smu->gfx_default_hard_min_freq);
				return -EINVAL;
			}
			smu->gfx_actual_hard_min_freq = input[1];
		} else if (input[0] == 1) {
			if (input[1] > smu->gfx_default_soft_max_freq) {
				dev_warn(smu->adev->dev,
					"Fine grain setting maximum sclk (%ld) MHz is greater than the maximum allowed (%d) MHz\n",
					input[1], smu->gfx_default_soft_max_freq);
				return -EINVAL;
			}
			smu->gfx_actual_soft_max_freq = input[1];
		} else {
			return -EINVAL;
		}
		break;
	case PP_OD_RESTORE_DEFAULT_TABLE:
		if (size != 0) {
			dev_err(smu->adev->dev, "Input parameter number not correct\n");
			return -EINVAL;
		} else {
			smu->gfx_actual_hard_min_freq = smu->gfx_default_hard_min_freq;
			smu->gfx_actual_soft_max_freq = smu->gfx_default_soft_max_freq;
			smu->cpu_actual_soft_min_freq = smu->cpu_default_soft_min_freq;
			smu->cpu_actual_soft_max_freq = smu->cpu_default_soft_max_freq;

			ret = smu_cmn_send_smc_msg_with_param(smu, SMU_MSG_SetHardMinGfxClk,
									smu->gfx_actual_hard_min_freq, NULL);
			if (ret) {
				dev_err(smu->adev->dev, "Restore the default hard min sclk failed!");
				return ret;
			}

			ret = smu_cmn_send_smc_msg_with_param(smu, SMU_MSG_SetSoftMaxGfxClk,
									smu->gfx_actual_soft_max_freq, NULL);
			if (ret) {
				dev_err(smu->adev->dev, "Restore the default soft max sclk failed!");
				return ret;
			}

			if (smu->adev->pm.fw_version < 0x43f1b00) {
				dev_warn(smu->adev->dev, "CPUSoftMax/CPUSoftMin are not supported, please update SBIOS!\n");
				break;
			}

			for (i = 0; i < smu->cpu_core_num; i++) {
				ret = smu_cmn_send_smc_msg_with_param(smu, SMU_MSG_SetSoftMinCclk,
								      (i << 20) | smu->cpu_actual_soft_min_freq,
								      NULL);
				if (ret) {
					dev_err(smu->adev->dev, "Set hard min cclk failed!");
					return ret;
				}

				ret = smu_cmn_send_smc_msg_with_param(smu, SMU_MSG_SetSoftMaxCclk,
								      (i << 20) | smu->cpu_actual_soft_max_freq,
								      NULL);
				if (ret) {
					dev_err(smu->adev->dev, "Set soft max cclk failed!");
					return ret;
				}
			}
		}
		break;
	case PP_OD_COMMIT_DPM_TABLE:
		if (size != 0) {
			dev_err(smu->adev->dev, "Input parameter number not correct\n");
			return -EINVAL;
		} else {
			if (smu->gfx_actual_hard_min_freq > smu->gfx_actual_soft_max_freq) {
				dev_err(smu->adev->dev,
					"The setting minimun sclk (%d) MHz is greater than the setting maximum sclk (%d) MHz\n",
					smu->gfx_actual_hard_min_freq,
					smu->gfx_actual_soft_max_freq);
				return -EINVAL;
			}

			ret = smu_cmn_send_smc_msg_with_param(smu, SMU_MSG_SetHardMinGfxClk,
									smu->gfx_actual_hard_min_freq, NULL);
			if (ret) {
				dev_err(smu->adev->dev, "Set hard min sclk failed!");
				return ret;
			}

			ret = smu_cmn_send_smc_msg_with_param(smu, SMU_MSG_SetSoftMaxGfxClk,
									smu->gfx_actual_soft_max_freq, NULL);
			if (ret) {
				dev_err(smu->adev->dev, "Set soft max sclk failed!");
				return ret;
			}

			if (smu->adev->pm.fw_version < 0x43f1b00) {
				dev_warn(smu->adev->dev, "CPUSoftMax/CPUSoftMin are not supported, please update SBIOS!\n");
				break;
			}

			ret = smu_cmn_send_smc_msg_with_param(smu, SMU_MSG_SetSoftMinCclk,
							      ((smu->cpu_core_id_select << 20)
							       | smu->cpu_actual_soft_min_freq),
							      NULL);
			if (ret) {
				dev_err(smu->adev->dev, "Set hard min cclk failed!");
				return ret;
			}

			ret = smu_cmn_send_smc_msg_with_param(smu, SMU_MSG_SetSoftMaxCclk,
							      ((smu->cpu_core_id_select << 20)
							       | smu->cpu_actual_soft_max_freq),
							      NULL);
			if (ret) {
				dev_err(smu->adev->dev, "Set soft max cclk failed!");
				return ret;
			}
		}
		break;
	default:
		return -ENOSYS;
	}

	return ret;
}

static int vangogh_set_default_dpm_tables(struct smu_context *smu)
{
	struct smu_table_context *smu_table = &smu->smu_table;

	return smu_cmn_update_table(smu, SMU_TABLE_DPMCLOCKS, 0, smu_table->clocks_table, false);
}

static int vangogh_set_fine_grain_gfx_freq_parameters(struct smu_context *smu)
{
	DpmClocks_t *clk_table = smu->smu_table.clocks_table;

	smu->gfx_default_hard_min_freq = clk_table->MinGfxClk;
	smu->gfx_default_soft_max_freq = clk_table->MaxGfxClk;
	smu->gfx_actual_hard_min_freq = 0;
	smu->gfx_actual_soft_max_freq = 0;

	smu->cpu_default_soft_min_freq = 1400;
	smu->cpu_default_soft_max_freq = 3500;
	smu->cpu_actual_soft_min_freq = 0;
	smu->cpu_actual_soft_max_freq = 0;

	return 0;
}

static int vangogh_get_dpm_clock_table(struct smu_context *smu, struct dpm_clocks *clock_table)
{
	DpmClocks_t *table = smu->smu_table.clocks_table;
	int i;

	if (!clock_table || !table)
		return -EINVAL;

	for (i = 0; i < NUM_SOCCLK_DPM_LEVELS; i++) {
		clock_table->SocClocks[i].Freq = table->SocClocks[i];
		clock_table->SocClocks[i].Vol = table->SocVoltage[i];
	}

	for (i = 0; i < NUM_FCLK_DPM_LEVELS; i++) {
		clock_table->FClocks[i].Freq = table->DfPstateTable[i].fclk;
		clock_table->FClocks[i].Vol = table->DfPstateTable[i].voltage;
	}

	for (i = 0; i < NUM_FCLK_DPM_LEVELS; i++) {
		clock_table->MemClocks[i].Freq = table->DfPstateTable[i].memclk;
		clock_table->MemClocks[i].Vol = table->DfPstateTable[i].voltage;
	}

	return 0;
}


static int vangogh_system_features_control(struct smu_context *smu, bool en)
{
	struct amdgpu_device *adev = smu->adev;
	struct smu_feature *feature = &smu->smu_feature;
	uint32_t feature_mask[2];
	int ret = 0;
<<<<<<< HEAD

	if (adev->pm.fw_version >= 0x43f1700)
		ret = smu_cmn_send_smc_msg_with_param(smu, SMU_MSG_RlcPowerNotify,
						      en ? RLC_STATUS_NORMAL : RLC_STATUS_OFF, NULL);

	bitmap_zero(feature->enabled, feature->feature_num);
	bitmap_zero(feature->supported, feature->feature_num);

	if (!en)
		return ret;

	ret = smu_cmn_get_enabled_32_bits_mask(smu, feature_mask, 2);
	if (ret)
		return ret;

	bitmap_copy(feature->enabled, (unsigned long *)&feature_mask,
		    feature->feature_num);
	bitmap_copy(feature->supported, (unsigned long *)&feature_mask,
		    feature->feature_num);

	return 0;
}

=======

	if (adev->pm.fw_version >= 0x43f1700 && !en)
		ret = smu_cmn_send_smc_msg_with_param(smu, SMU_MSG_RlcPowerNotify,
						      RLC_STATUS_OFF, NULL);

	bitmap_zero(feature->enabled, feature->feature_num);
	bitmap_zero(feature->supported, feature->feature_num);

	if (!en)
		return ret;

	ret = smu_cmn_get_enabled_32_bits_mask(smu, feature_mask, 2);
	if (ret)
		return ret;

	bitmap_copy(feature->enabled, (unsigned long *)&feature_mask,
		    feature->feature_num);
	bitmap_copy(feature->supported, (unsigned long *)&feature_mask,
		    feature->feature_num);

	return 0;
}

>>>>>>> 575483e9
static int vangogh_post_smu_init(struct smu_context *smu)
{
	struct amdgpu_device *adev = smu->adev;
	uint32_t tmp;
	int ret = 0;
	uint8_t aon_bits = 0;
	/* Two CUs in one WGP */
	uint32_t req_active_wgps = adev->gfx.cu_info.number/2;
	uint32_t total_cu = adev->gfx.config.max_cu_per_sh *
		adev->gfx.config.max_sh_per_se * adev->gfx.config.max_shader_engines;

	/* allow message will be sent after enable message on Vangogh*/
	if (smu_cmn_feature_is_supported(smu, SMU_FEATURE_DPM_GFXCLK_BIT) &&
			(adev->pg_flags & AMD_PG_SUPPORT_GFX_PG)) {
		ret = smu_cmn_send_smc_msg(smu, SMU_MSG_EnableGfxOff, NULL);
		if (ret) {
			dev_err(adev->dev, "Failed to Enable GfxOff!\n");
			return ret;
		}
	} else {
		adev->pm.pp_feature &= ~PP_GFXOFF_MASK;
		dev_info(adev->dev, "If GFX DPM or power gate disabled, disable GFXOFF\n");
	}

	/* if all CUs are active, no need to power off any WGPs */
	if (total_cu == adev->gfx.cu_info.number)
		return 0;

	/*
	 * Calculate the total bits number of always on WGPs for all SA/SEs in
	 * RLC_PG_ALWAYS_ON_WGP_MASK.
	 */
	tmp = RREG32_KIQ(SOC15_REG_OFFSET(GC, 0, mmRLC_PG_ALWAYS_ON_WGP_MASK));
	tmp &= RLC_PG_ALWAYS_ON_WGP_MASK__AON_WGP_MASK_MASK;

	aon_bits = hweight32(tmp) * adev->gfx.config.max_sh_per_se * adev->gfx.config.max_shader_engines;

	/* Do not request any WGPs less than set in the AON_WGP_MASK */
	if (aon_bits > req_active_wgps) {
		dev_info(adev->dev, "Number of always on WGPs greater than active WGPs: WGP power save not requested.\n");
		return 0;
	} else {
		return smu_cmn_send_smc_msg_with_param(smu, SMU_MSG_RequestActiveWgp, req_active_wgps, NULL);
	}
}

static int vangogh_mode_reset(struct smu_context *smu, int type)
{
	int ret = 0, index = 0;

	index = smu_cmn_to_asic_specific_index(smu, CMN2ASIC_MAPPING_MSG,
					       SMU_MSG_GfxDeviceDriverReset);
	if (index < 0)
		return index == -EACCES ? 0 : index;

	mutex_lock(&smu->message_lock);

	ret = smu_cmn_send_msg_without_waiting(smu, (uint16_t)index, type);

	mutex_unlock(&smu->message_lock);

	mdelay(10);

	return ret;
}

static int vangogh_mode2_reset(struct smu_context *smu)
{
	return vangogh_mode_reset(smu, SMU_RESET_MODE_2);
}

static int vangogh_get_power_limit(struct smu_context *smu)
{
	struct smu_11_5_power_context *power_context =
								smu->smu_power.power_context;
	uint32_t ppt_limit;
	int ret = 0;

	if (smu->adev->pm.fw_version < 0x43f1e00)
		return ret;

	ret = smu_cmn_send_smc_msg(smu, SMU_MSG_GetSlowPPTLimit, &ppt_limit);
	if (ret) {
		dev_err(smu->adev->dev, "Get slow PPT limit failed!\n");
		return ret;
	}
	/* convert from milliwatt to watt */
	smu->current_power_limit = ppt_limit / 1000;
	smu->max_power_limit = 29;

	ret = smu_cmn_send_smc_msg(smu, SMU_MSG_GetFastPPTLimit, &ppt_limit);
	if (ret) {
		dev_err(smu->adev->dev, "Get fast PPT limit failed!\n");
		return ret;
	}
	/* convert from milliwatt to watt */
	power_context->current_fast_ppt_limit = ppt_limit / 1000;
	power_context->max_fast_ppt_limit = 30;

	return ret;
}

static int vangogh_get_ppt_limit(struct smu_context *smu,
								uint32_t *ppt_limit,
								enum smu_ppt_limit_type type,
								enum smu_ppt_limit_level level)
{
	struct smu_11_5_power_context *power_context =
							smu->smu_power.power_context;

	if (!power_context)
		return -EOPNOTSUPP;

	if (type == SMU_FAST_PPT_LIMIT) {
		switch (level) {
		case SMU_PPT_LIMIT_MAX:
			*ppt_limit = power_context->max_fast_ppt_limit;
			break;
		case SMU_PPT_LIMIT_CURRENT:
			*ppt_limit = power_context->current_fast_ppt_limit;
			break;
		default:
			break;
		}
	}

	return 0;
}

static int vangogh_set_power_limit(struct smu_context *smu, uint32_t ppt_limit)
{
	struct smu_11_5_power_context *power_context =
							smu->smu_power.power_context;
	uint32_t limit_type = ppt_limit >> 24;
	int ret = 0;

	if (!smu_cmn_feature_is_enabled(smu, SMU_FEATURE_PPT_BIT)) {
		dev_err(smu->adev->dev, "Setting new power limit is not supported!\n");
		return -EOPNOTSUPP;
	}

	switch (limit_type) {
	case SMU_DEFAULT_PPT_LIMIT:
		ret = smu_cmn_send_smc_msg_with_param(smu,
				SMU_MSG_SetSlowPPTLimit,
				ppt_limit * 1000, /* convert from watt to milliwatt */
				NULL);
		if (ret)
			return ret;

		smu->current_power_limit = ppt_limit;
		break;
	case SMU_FAST_PPT_LIMIT:
		ppt_limit &= ~(SMU_FAST_PPT_LIMIT << 24);
		if (ppt_limit > power_context->max_fast_ppt_limit) {
			dev_err(smu->adev->dev,
				"New power limit (%d) is over the max allowed %d\n",
				ppt_limit, power_context->max_fast_ppt_limit);
			return ret;
		}

		ret = smu_cmn_send_smc_msg_with_param(smu,
				SMU_MSG_SetFastPPTLimit,
				ppt_limit * 1000, /* convert from watt to milliwatt */
				NULL);
		if (ret)
			return ret;

		power_context->current_fast_ppt_limit = ppt_limit;
		break;
	default:
		return -EINVAL;
	}

	return ret;
}

static const struct pptable_funcs vangogh_ppt_funcs = {

	.check_fw_status = smu_v11_0_check_fw_status,
	.check_fw_version = smu_v11_0_check_fw_version,
	.init_smc_tables = vangogh_init_smc_tables,
	.fini_smc_tables = smu_v11_0_fini_smc_tables,
	.init_power = smu_v11_0_init_power,
	.fini_power = smu_v11_0_fini_power,
	.register_irq_handler = smu_v11_0_register_irq_handler,
	.notify_memory_pool_location = smu_v11_0_notify_memory_pool_location,
	.send_smc_msg_with_param = smu_cmn_send_smc_msg_with_param,
	.send_smc_msg = smu_cmn_send_smc_msg,
	.dpm_set_vcn_enable = vangogh_dpm_set_vcn_enable,
	.dpm_set_jpeg_enable = vangogh_dpm_set_jpeg_enable,
	.is_dpm_running = vangogh_is_dpm_running,
	.read_sensor = vangogh_read_sensor,
	.get_enabled_mask = smu_cmn_get_enabled_32_bits_mask,
	.get_pp_feature_mask = smu_cmn_get_pp_feature_mask,
	.set_watermarks_table = vangogh_set_watermarks_table,
	.set_driver_table_location = smu_v11_0_set_driver_table_location,
	.interrupt_work = smu_v11_0_interrupt_work,
	.get_gpu_metrics = vangogh_get_gpu_metrics,
	.od_edit_dpm_table = vangogh_od_edit_dpm_table,
	.print_clk_levels = vangogh_print_fine_grain_clk,
	.set_default_dpm_table = vangogh_set_default_dpm_tables,
	.set_fine_grain_gfx_freq_parameters = vangogh_set_fine_grain_gfx_freq_parameters,
	.system_features_control = vangogh_system_features_control,
	.feature_is_enabled = smu_cmn_feature_is_enabled,
	.set_power_profile_mode = vangogh_set_power_profile_mode,
	.get_power_profile_mode = vangogh_get_power_profile_mode,
	.get_dpm_clock_table = vangogh_get_dpm_clock_table,
	.force_clk_levels = vangogh_force_clk_levels,
	.set_performance_level = vangogh_set_performance_level,
	.post_init = vangogh_post_smu_init,
	.mode2_reset = vangogh_mode2_reset,
	.gfx_off_control = smu_v11_0_gfx_off_control,
	.get_ppt_limit = vangogh_get_ppt_limit,
	.get_power_limit = vangogh_get_power_limit,
	.set_power_limit = vangogh_set_power_limit,
};

void vangogh_set_ppt_funcs(struct smu_context *smu)
{
	smu->ppt_funcs = &vangogh_ppt_funcs;
	smu->message_map = vangogh_message_map;
	smu->feature_map = vangogh_feature_mask_map;
	smu->table_map = vangogh_table_map;
	smu->workload_map = vangogh_workload_map;
	smu->is_apu = true;
}<|MERGE_RESOLUTION|>--- conflicted
+++ resolved
@@ -810,11 +810,7 @@
 						       CMN2ASIC_MAPPING_WORKLOAD,
 						       profile_mode);
 	if (workload_type < 0) {
-<<<<<<< HEAD
-		dev_err_once(smu->adev->dev, "Unsupported power profile mode %d on VANGOGH\n",
-=======
 		dev_dbg(smu->adev->dev, "Unsupported power profile mode %d on VANGOGH\n",
->>>>>>> 575483e9
 					profile_mode);
 		return -EINVAL;
 	}
@@ -1688,11 +1684,10 @@
 	struct smu_feature *feature = &smu->smu_feature;
 	uint32_t feature_mask[2];
 	int ret = 0;
-<<<<<<< HEAD
-
-	if (adev->pm.fw_version >= 0x43f1700)
+
+	if (adev->pm.fw_version >= 0x43f1700 && !en)
 		ret = smu_cmn_send_smc_msg_with_param(smu, SMU_MSG_RlcPowerNotify,
-						      en ? RLC_STATUS_NORMAL : RLC_STATUS_OFF, NULL);
+						      RLC_STATUS_OFF, NULL);
 
 	bitmap_zero(feature->enabled, feature->feature_num);
 	bitmap_zero(feature->supported, feature->feature_num);
@@ -1712,31 +1707,6 @@
 	return 0;
 }
 
-=======
-
-	if (adev->pm.fw_version >= 0x43f1700 && !en)
-		ret = smu_cmn_send_smc_msg_with_param(smu, SMU_MSG_RlcPowerNotify,
-						      RLC_STATUS_OFF, NULL);
-
-	bitmap_zero(feature->enabled, feature->feature_num);
-	bitmap_zero(feature->supported, feature->feature_num);
-
-	if (!en)
-		return ret;
-
-	ret = smu_cmn_get_enabled_32_bits_mask(smu, feature_mask, 2);
-	if (ret)
-		return ret;
-
-	bitmap_copy(feature->enabled, (unsigned long *)&feature_mask,
-		    feature->feature_num);
-	bitmap_copy(feature->supported, (unsigned long *)&feature_mask,
-		    feature->feature_num);
-
-	return 0;
-}
-
->>>>>>> 575483e9
 static int vangogh_post_smu_init(struct smu_context *smu)
 {
 	struct amdgpu_device *adev = smu->adev;
