--- conflicted
+++ resolved
@@ -626,11 +626,7 @@
 	do {
 		struct aux_payload current_payload;
 		bool is_end_of_payload = (retrieved + DEFAULT_AUX_MAX_DATA_SIZE) >=
-<<<<<<< HEAD
-				payload->length ? true : false;
-=======
 				payload->length;
->>>>>>> 754e0b0e
 		uint32_t payload_length = is_end_of_payload ?
 				payload->length - retrieved : DEFAULT_AUX_MAX_DATA_SIZE;
 
