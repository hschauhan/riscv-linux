--- conflicted
+++ resolved
@@ -969,11 +969,7 @@
 
 		pipe_ctx->stream_res.audio->funcs->az_enable(pipe_ctx->stream_res.audio);
 
-<<<<<<< HEAD
-		if (num_audio >= 1 && pp_smu != NULL && pp_smu->set_pme_wa_enable != NULL)
-=======
 		if (num_audio >= 1 && pp_smu != NULL)
->>>>>>> 0ecfebd2
 			/*this is the first audio. apply the PME w/a in order to wake AZ from D3*/
 			set_pme_wa_enable_by_version(core_dc);
 		/* un-mute audio */
@@ -991,12 +987,8 @@
 	pipe_ctx->stream_res.stream_enc->funcs->audio_mute_control(
 			pipe_ctx->stream_res.stream_enc, true);
 	if (pipe_ctx->stream_res.audio) {
-<<<<<<< HEAD
-		struct pp_smu_funcs_rv *pp_smu = dc->res_pool->pp_smu;
-=======
 		if (dc->res_pool->pp_smu)
 			pp_smu = dc->res_pool->pp_smu;
->>>>>>> 0ecfebd2
 
 		if (option != KEEP_ACQUIRED_RESOURCE ||
 				!dc->debug.az_endpoint_mute_only)
@@ -1016,15 +1008,9 @@
 			update_audio_usage(&dc->current_state->res_ctx, dc->res_pool, pipe_ctx->stream_res.audio, false);
 			pipe_ctx->stream_res.audio = NULL;
 		}
-<<<<<<< HEAD
-		if (pp_smu != NULL && pp_smu->set_pme_wa_enable != NULL)
-			/*this is the first audio. apply the PME w/a in order to wake AZ from D3*/
-			pp_smu->set_pme_wa_enable(&pp_smu->pp_smu);
-=======
 		if (pp_smu != NULL)
 			/*this is the first audio. apply the PME w/a in order to wake AZ from D3*/
 			set_pme_wa_enable_by_version(dc);
->>>>>>> 0ecfebd2
 
 		/* TODO: notify audio driver for if audio modes list changed
 		 * add audio mode list change flag */
@@ -1065,11 +1051,7 @@
 	struct dc_link *link = stream->link;
 
 	/* only 3 items below are used by unblank */
-<<<<<<< HEAD
-	params.pixel_clk_khz = pipe_ctx->stream->timing.pix_clk_100hz / 10;
-=======
 	params.timing = pipe_ctx->stream->timing;
->>>>>>> 0ecfebd2
 	params.link_settings.link_rate = link_settings->link_rate;
 
 	if (dc_is_dp_signal(pipe_ctx->stream->signal))
@@ -1184,13 +1166,8 @@
 	if (pipe_ctx->stream->signal == SIGNAL_TYPE_DISPLAY_PORT ||
 			pipe_ctx->stream->signal == SIGNAL_TYPE_DISPLAY_PORT_MST) {
 		audio_output->pll_info.dp_dto_source_clock_in_khz =
-<<<<<<< HEAD
-				state->dccg->funcs->get_dp_ref_clk_frequency(
-						state->dccg);
-=======
 				state->clk_mgr->funcs->get_dp_ref_clk_frequency(
 						state->clk_mgr);
->>>>>>> 0ecfebd2
 	}
 
 	audio_output->pll_info.feed_back_divider =
@@ -1374,7 +1351,6 @@
 	/* Do not touch stream timing on seamless boot optimization. */
 	if (!pipe_ctx->stream->apply_seamless_boot_optimization)
 		dc->hwss.enable_stream_timing(pipe_ctx, context, dc);
-<<<<<<< HEAD
 
 	if (dc->hwss.setup_vupdate_interrupt)
 		dc->hwss.setup_vupdate_interrupt(pipe_ctx);
@@ -1392,27 +1368,7 @@
 		pipe_ctx->stream_res.tg->funcs->set_static_screen_control(
 				pipe_ctx->stream_res.tg, event_triggers);
 
-	if (pipe_ctx->stream->signal != SIGNAL_TYPE_VIRTUAL)
-=======
-
-	if (dc->hwss.setup_vupdate_interrupt)
-		dc->hwss.setup_vupdate_interrupt(pipe_ctx);
-
-	params.vertical_total_min = stream->adjust.v_total_min;
-	params.vertical_total_max = stream->adjust.v_total_max;
-	if (pipe_ctx->stream_res.tg->funcs->set_drr)
-		pipe_ctx->stream_res.tg->funcs->set_drr(
-			pipe_ctx->stream_res.tg, &params);
-
-	// DRR should set trigger event to monitor surface update event
-	if (stream->adjust.v_total_min != 0 && stream->adjust.v_total_max != 0)
-		event_triggers = 0x80;
-	if (pipe_ctx->stream_res.tg->funcs->set_static_screen_control)
-		pipe_ctx->stream_res.tg->funcs->set_static_screen_control(
-				pipe_ctx->stream_res.tg, event_triggers);
-
 	if (!dc_is_virtual_signal(pipe_ctx->stream->signal))
->>>>>>> 0ecfebd2
 		pipe_ctx->stream_res.stream_enc->funcs->dig_connect_to_otg(
 			pipe_ctx->stream_res.stream_enc,
 			pipe_ctx->stream_res.tg->inst);
@@ -1594,12 +1550,9 @@
 			break;
 		}
 	}
-<<<<<<< HEAD
-=======
 
 	if (dc->hwss.init_pipes)
 		dc->hwss.init_pipes(dc, context);
->>>>>>> 0ecfebd2
 
 	if (edp_link) {
 		/* this seems to cause blank screens on DCE8 */
@@ -2681,11 +2634,7 @@
 	struct mem_input *mi = pipe_ctx->plane_res.mi;
 	struct dc_cursor_mi_param param = {
 		.pixel_clk_khz = pipe_ctx->stream->timing.pix_clk_100hz / 10,
-<<<<<<< HEAD
-		.ref_clk_khz = pipe_ctx->stream->ctx->dc->res_pool->ref_clock_inKhz,
-=======
 		.ref_clk_khz = pipe_ctx->stream->ctx->dc->res_pool->ref_clocks.xtalin_clock_inKhz,
->>>>>>> 0ecfebd2
 		.viewport = pipe_ctx->plane_res.scl_data.viewport,
 		.h_scale_ratio = pipe_ctx->plane_res.scl_data.ratios.horz,
 		.v_scale_ratio = pipe_ctx->plane_res.scl_data.ratios.vert,
