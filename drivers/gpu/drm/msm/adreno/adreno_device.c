// SPDX-License-Identifier: GPL-2.0-only
/*
 * Copyright (C) 2013-2014 Red Hat
 * Author: Rob Clark <robdclark@gmail.com>
 *
 * Copyright (c) 2014,2017 The Linux Foundation. All rights reserved.
 */

#include "adreno_gpu.h"

#define ANY_ID 0xff

bool hang_debug = false;
MODULE_PARM_DESC(hang_debug, "Dump registers when hang is detected (can be slow!)");
module_param_named(hang_debug, hang_debug, bool, 0600);

static const struct adreno_info gpulist[] = {
	{
		.rev   = ADRENO_REV(2, 0, 0, 0),
		.revn  = 200,
		.name  = "A200",
		.fw = {
			[ADRENO_FW_PM4] = "yamato_pm4.fw",
			[ADRENO_FW_PFP] = "yamato_pfp.fw",
		},
		.gmem  = SZ_256K,
		.inactive_period = DRM_MSM_INACTIVE_PERIOD,
		.init  = a2xx_gpu_init,
	}, { /* a200 on i.mx51 has only 128kib gmem */
		.rev   = ADRENO_REV(2, 0, 0, 1),
		.revn  = 201,
		.name  = "A200",
		.fw = {
			[ADRENO_FW_PM4] = "yamato_pm4.fw",
			[ADRENO_FW_PFP] = "yamato_pfp.fw",
		},
		.gmem  = SZ_128K,
		.inactive_period = DRM_MSM_INACTIVE_PERIOD,
		.init  = a2xx_gpu_init,
	}, {
		.rev   = ADRENO_REV(2, 2, 0, ANY_ID),
		.revn  = 220,
		.name  = "A220",
		.fw = {
			[ADRENO_FW_PM4] = "leia_pm4_470.fw",
			[ADRENO_FW_PFP] = "leia_pfp_470.fw",
		},
		.gmem  = SZ_512K,
		.inactive_period = DRM_MSM_INACTIVE_PERIOD,
		.init  = a2xx_gpu_init,
	}, {
		.rev   = ADRENO_REV(3, 0, 5, ANY_ID),
		.revn  = 305,
		.name  = "A305",
		.fw = {
			[ADRENO_FW_PM4] = "a300_pm4.fw",
			[ADRENO_FW_PFP] = "a300_pfp.fw",
		},
		.gmem  = SZ_256K,
		.inactive_period = DRM_MSM_INACTIVE_PERIOD,
		.init  = a3xx_gpu_init,
	}, {
		.rev   = ADRENO_REV(3, 0, 6, 0),
		.revn  = 307,        /* because a305c is revn==306 */
		.name  = "A306",
		.fw = {
			[ADRENO_FW_PM4] = "a300_pm4.fw",
			[ADRENO_FW_PFP] = "a300_pfp.fw",
		},
		.gmem  = SZ_128K,
		.inactive_period = DRM_MSM_INACTIVE_PERIOD,
		.init  = a3xx_gpu_init,
	}, {
		.rev   = ADRENO_REV(3, 2, ANY_ID, ANY_ID),
		.revn  = 320,
		.name  = "A320",
		.fw = {
			[ADRENO_FW_PM4] = "a300_pm4.fw",
			[ADRENO_FW_PFP] = "a300_pfp.fw",
		},
		.gmem  = SZ_512K,
		.inactive_period = DRM_MSM_INACTIVE_PERIOD,
		.init  = a3xx_gpu_init,
	}, {
		.rev   = ADRENO_REV(3, 3, 0, ANY_ID),
		.revn  = 330,
		.name  = "A330",
		.fw = {
			[ADRENO_FW_PM4] = "a330_pm4.fw",
			[ADRENO_FW_PFP] = "a330_pfp.fw",
		},
		.gmem  = SZ_1M,
		.inactive_period = DRM_MSM_INACTIVE_PERIOD,
		.init  = a3xx_gpu_init,
	}, {
		.rev   = ADRENO_REV(4, 2, 0, ANY_ID),
		.revn  = 420,
		.name  = "A420",
		.fw = {
			[ADRENO_FW_PM4] = "a420_pm4.fw",
			[ADRENO_FW_PFP] = "a420_pfp.fw",
		},
		.gmem  = (SZ_1M + SZ_512K),
		.inactive_period = DRM_MSM_INACTIVE_PERIOD,
		.init  = a4xx_gpu_init,
	}, {
		.rev   = ADRENO_REV(4, 3, 0, ANY_ID),
		.revn  = 430,
		.name  = "A430",
		.fw = {
			[ADRENO_FW_PM4] = "a420_pm4.fw",
			[ADRENO_FW_PFP] = "a420_pfp.fw",
		},
		.gmem  = (SZ_1M + SZ_512K),
		.inactive_period = DRM_MSM_INACTIVE_PERIOD,
		.init  = a4xx_gpu_init,
	}, {
		.rev = ADRENO_REV(5, 3, 0, 2),
		.revn = 530,
		.name = "A530",
		.fw = {
			[ADRENO_FW_PM4] = "a530_pm4.fw",
			[ADRENO_FW_PFP] = "a530_pfp.fw",
			[ADRENO_FW_GPMU] = "a530v3_gpmu.fw2",
		},
		.gmem = SZ_1M,
		/*
		 * Increase inactive period to 250 to avoid bouncing
		 * the GDSC which appears to make it grumpy
		 */
		.inactive_period = 250,
		.quirks = ADRENO_QUIRK_TWO_PASS_USE_WFI |
			ADRENO_QUIRK_FAULT_DETECT_MASK,
		.init = a5xx_gpu_init,
		.zapfw = "a530_zap.mdt",
	}, {
		.rev = ADRENO_REV(6, 3, 0, ANY_ID),
		.revn = 630,
		.name = "A630",
		.fw = {
			[ADRENO_FW_SQE] = "a630_sqe.fw",
			[ADRENO_FW_GMU] = "a630_gmu.bin",
		},
		.gmem = SZ_1M,
		.inactive_period = DRM_MSM_INACTIVE_PERIOD,
		.init = a6xx_gpu_init,
		.zapfw = "a630_zap.mdt",
	},
};

MODULE_FIRMWARE("qcom/a300_pm4.fw");
MODULE_FIRMWARE("qcom/a300_pfp.fw");
MODULE_FIRMWARE("qcom/a330_pm4.fw");
MODULE_FIRMWARE("qcom/a330_pfp.fw");
MODULE_FIRMWARE("qcom/a420_pm4.fw");
MODULE_FIRMWARE("qcom/a420_pfp.fw");
MODULE_FIRMWARE("qcom/a530_pm4.fw");
MODULE_FIRMWARE("qcom/a530_pfp.fw");
MODULE_FIRMWARE("qcom/a530v3_gpmu.fw2");
MODULE_FIRMWARE("qcom/a530_zap.mdt");
MODULE_FIRMWARE("qcom/a530_zap.b00");
MODULE_FIRMWARE("qcom/a530_zap.b01");
MODULE_FIRMWARE("qcom/a530_zap.b02");
MODULE_FIRMWARE("qcom/a630_sqe.fw");
MODULE_FIRMWARE("qcom/a630_gmu.bin");

static inline bool _rev_match(uint8_t entry, uint8_t id)
{
	return (entry == ANY_ID) || (entry == id);
}

const struct adreno_info *adreno_info(struct adreno_rev rev)
{
	int i;

	/* identify gpu: */
	for (i = 0; i < ARRAY_SIZE(gpulist); i++) {
		const struct adreno_info *info = &gpulist[i];
		if (_rev_match(info->rev.core, rev.core) &&
				_rev_match(info->rev.major, rev.major) &&
				_rev_match(info->rev.minor, rev.minor) &&
				_rev_match(info->rev.patchid, rev.patchid))
			return info;
	}

	return NULL;
}

struct msm_gpu *adreno_load_gpu(struct drm_device *dev)
{
	struct msm_drm_private *priv = dev->dev_private;
	struct platform_device *pdev = priv->gpu_pdev;
	struct msm_gpu *gpu = NULL;
	struct adreno_gpu *adreno_gpu;
	int ret;

	if (pdev)
		gpu = platform_get_drvdata(pdev);

	if (!gpu) {
		dev_err_once(dev->dev, "no GPU device was found\n");
		return NULL;
	}

	adreno_gpu = to_adreno_gpu(gpu);

	/*
	 * The number one reason for HW init to fail is if the firmware isn't
	 * loaded yet. Try that first and don't bother continuing on
	 * otherwise
	 */

	ret = adreno_load_fw(adreno_gpu);
	if (ret)
		return NULL;

	/* Make sure pm runtime is active and reset any previous errors */
	pm_runtime_set_active(&pdev->dev);

	ret = pm_runtime_get_sync(&pdev->dev);
	if (ret < 0) {
<<<<<<< HEAD
=======
		pm_runtime_put_sync(&pdev->dev);
>>>>>>> 0ecfebd2
		DRM_DEV_ERROR(dev->dev, "Couldn't power up the GPU: %d\n", ret);
		return NULL;
	}

	mutex_lock(&dev->struct_mutex);
	ret = msm_gpu_hw_init(gpu);
	mutex_unlock(&dev->struct_mutex);
	pm_runtime_put_autosuspend(&pdev->dev);
	if (ret) {
		DRM_DEV_ERROR(dev->dev, "gpu hw init failed: %d\n", ret);
		return NULL;
	}

#ifdef CONFIG_DEBUG_FS
	if (gpu->funcs->debugfs_init) {
		gpu->funcs->debugfs_init(gpu, dev->primary);
		gpu->funcs->debugfs_init(gpu, dev->render);
	}
#endif

	return gpu;
}

static void set_gpu_pdev(struct drm_device *dev,
		struct platform_device *pdev)
{
	struct msm_drm_private *priv = dev->dev_private;
	priv->gpu_pdev = pdev;
}

static int find_chipid(struct device *dev, struct adreno_rev *rev)
{
	struct device_node *node = dev->of_node;
	const char *compat;
	int ret;
	u32 chipid;

	/* first search the compat strings for qcom,adreno-XYZ.W: */
	ret = of_property_read_string_index(node, "compatible", 0, &compat);
	if (ret == 0) {
		unsigned int r, patch;

		if (sscanf(compat, "qcom,adreno-%u.%u", &r, &patch) == 2 ||
		    sscanf(compat, "amd,imageon-%u.%u", &r, &patch) == 2) {
			rev->core = r / 100;
			r %= 100;
			rev->major = r / 10;
			r %= 10;
			rev->minor = r;
			rev->patchid = patch;

			return 0;
		}
	}

	/* and if that fails, fall back to legacy "qcom,chipid" property: */
	ret = of_property_read_u32(node, "qcom,chipid", &chipid);
	if (ret) {
		DRM_DEV_ERROR(dev, "could not parse qcom,chipid: %d\n", ret);
		return ret;
	}

	rev->core = (chipid >> 24) & 0xff;
	rev->major = (chipid >> 16) & 0xff;
	rev->minor = (chipid >> 8) & 0xff;
	rev->patchid = (chipid & 0xff);

	dev_warn(dev, "Using legacy qcom,chipid binding!\n");
	dev_warn(dev, "Use compatible qcom,adreno-%u%u%u.%u instead.\n",
		rev->core, rev->major, rev->minor, rev->patchid);

	return 0;
}

static int adreno_bind(struct device *dev, struct device *master, void *data)
{
	static struct adreno_platform_config config = {};
	const struct adreno_info *info;
	struct drm_device *drm = dev_get_drvdata(master);
	struct msm_drm_private *priv = drm->dev_private;
	struct msm_gpu *gpu;
	int ret;

	ret = find_chipid(dev, &config.rev);
	if (ret)
		return ret;

	dev->platform_data = &config;
	set_gpu_pdev(drm, to_platform_device(dev));

	info = adreno_info(config.rev);

	if (!info) {
		dev_warn(drm->dev, "Unknown GPU revision: %u.%u.%u.%u\n",
			config.rev.core, config.rev.major,
			config.rev.minor, config.rev.patchid);
		return -ENXIO;
	}

	DBG("Found GPU: %u.%u.%u.%u", config.rev.core, config.rev.major,
		config.rev.minor, config.rev.patchid);

	priv->is_a2xx = config.rev.core == 2;

	gpu = info->init(drm);
	if (IS_ERR(gpu)) {
		dev_warn(drm->dev, "failed to load adreno gpu\n");
		return PTR_ERR(gpu);
	}

	dev_set_drvdata(dev, gpu);

	return 0;
}

static void adreno_unbind(struct device *dev, struct device *master,
		void *data)
{
	struct msm_gpu *gpu = dev_get_drvdata(dev);

	gpu->funcs->pm_suspend(gpu);
	gpu->funcs->destroy(gpu);

	set_gpu_pdev(dev_get_drvdata(master), NULL);
}

static const struct component_ops a3xx_ops = {
		.bind   = adreno_bind,
		.unbind = adreno_unbind,
};

static void adreno_device_register_headless(void)
{
	/* on imx5, we don't have a top-level mdp/dpu node
	 * this creates a dummy node for the driver for that case
	 */
	struct platform_device_info dummy_info = {
		.parent = NULL,
		.name = "msm",
		.id = -1,
		.res = NULL,
		.num_res = 0,
		.data = NULL,
		.size_data = 0,
		.dma_mask = ~0,
	};
	platform_device_register_full(&dummy_info);
}

static int adreno_probe(struct platform_device *pdev)
{

	int ret;

	ret = component_add(&pdev->dev, &a3xx_ops);
	if (ret)
		return ret;

	if (of_device_is_compatible(pdev->dev.of_node, "amd,imageon"))
		adreno_device_register_headless();

	return 0;
}

static int adreno_remove(struct platform_device *pdev)
{
	component_del(&pdev->dev, &a3xx_ops);
	return 0;
}

static const struct of_device_id dt_match[] = {
	{ .compatible = "qcom,adreno" },
	{ .compatible = "qcom,adreno-3xx" },
	/* for compatibility with imx5 gpu: */
	{ .compatible = "amd,imageon" },
	/* for backwards compat w/ downstream kgsl DT files: */
	{ .compatible = "qcom,kgsl-3d0" },
	{}
};

#ifdef CONFIG_PM
static int adreno_resume(struct device *dev)
{
	struct platform_device *pdev = to_platform_device(dev);
	struct msm_gpu *gpu = platform_get_drvdata(pdev);

	return gpu->funcs->pm_resume(gpu);
}

static int adreno_suspend(struct device *dev)
{
	struct platform_device *pdev = to_platform_device(dev);
	struct msm_gpu *gpu = platform_get_drvdata(pdev);

	return gpu->funcs->pm_suspend(gpu);
}
#endif

static const struct dev_pm_ops adreno_pm_ops = {
	SET_SYSTEM_SLEEP_PM_OPS(pm_runtime_force_suspend, pm_runtime_force_resume)
	SET_RUNTIME_PM_OPS(adreno_suspend, adreno_resume, NULL)
};

static struct platform_driver adreno_driver = {
	.probe = adreno_probe,
	.remove = adreno_remove,
	.driver = {
		.name = "adreno",
		.of_match_table = dt_match,
		.pm = &adreno_pm_ops,
	},
};

void __init adreno_register(void)
{
	platform_driver_register(&adreno_driver);
}

void __exit adreno_unregister(void)
{
	platform_driver_unregister(&adreno_driver);
}<|MERGE_RESOLUTION|>--- conflicted
+++ resolved
@@ -219,10 +219,7 @@
 
 	ret = pm_runtime_get_sync(&pdev->dev);
 	if (ret < 0) {
-<<<<<<< HEAD
-=======
 		pm_runtime_put_sync(&pdev->dev);
->>>>>>> 0ecfebd2
 		DRM_DEV_ERROR(dev->dev, "Couldn't power up the GPU: %d\n", ret);
 		return NULL;
 	}
