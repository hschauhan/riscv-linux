--- conflicted
+++ resolved
@@ -142,42 +142,11 @@
 /*
  * Interface routines used by userspace utilities
  */
-<<<<<<< HEAD
-extern xfs_ino_t xfs_dir2_sf_get_parent_ino(struct xfs_dir2_sf_hdr *sfp);
-extern void xfs_dir2_sf_put_parent_ino(struct xfs_dir2_sf_hdr *sfp,
-		xfs_ino_t ino);
-extern xfs_ino_t xfs_dir3_sfe_get_ino(struct xfs_mount *mp,
-		struct xfs_dir2_sf_hdr *sfp, struct xfs_dir2_sf_entry *sfep);
-extern void xfs_dir3_sfe_put_ino(struct xfs_mount *mp,
-		struct xfs_dir2_sf_hdr *hdr, struct xfs_dir2_sf_entry *sfep,
-		xfs_ino_t ino);
-
-=======
->>>>>>> d8ec26d7
 extern int xfs_dir2_isblock(struct xfs_trans *tp, struct xfs_inode *dp, int *r);
 extern int xfs_dir2_isleaf(struct xfs_trans *tp, struct xfs_inode *dp, int *r);
 extern int xfs_dir2_shrink_inode(struct xfs_da_args *args, xfs_dir2_db_t db,
 				struct xfs_buf *bp);
 
-<<<<<<< HEAD
-extern void xfs_dir2_data_freescan(struct xfs_mount *mp,
-		struct xfs_dir2_data_hdr *hdr, int *loghead);
-extern void xfs_dir2_data_log_entry(struct xfs_trans *tp, struct xfs_buf *bp,
-		struct xfs_dir2_data_entry *dep);
-extern void xfs_dir2_data_log_header(struct xfs_trans *tp,
-		struct xfs_buf *bp);
-extern void xfs_dir2_data_log_unused(struct xfs_trans *tp, struct xfs_buf *bp,
-		struct xfs_dir2_data_unused *dup);
-extern void xfs_dir2_data_make_free(struct xfs_trans *tp, struct xfs_buf *bp,
-		xfs_dir2_data_aoff_t offset, xfs_dir2_data_aoff_t len,
-		int *needlogp, int *needscanp);
-extern void xfs_dir2_data_use_free(struct xfs_trans *tp, struct xfs_buf *bp,
-		struct xfs_dir2_data_unused *dup, xfs_dir2_data_aoff_t offset,
-		xfs_dir2_data_aoff_t len, int *needlogp, int *needscanp);
-
-extern struct xfs_dir2_data_free *xfs_dir2_data_freefind(
-		struct xfs_dir2_data_hdr *hdr, struct xfs_dir2_data_unused *dup);
-=======
 extern void xfs_dir2_data_freescan(struct xfs_inode *dp,
 		struct xfs_dir2_data_hdr *hdr, int *loghead);
 extern void xfs_dir2_data_log_entry(struct xfs_trans *tp, struct xfs_inode *dp,
@@ -197,7 +166,6 @@
 extern struct xfs_dir2_data_free *xfs_dir2_data_freefind(
 		struct xfs_dir2_data_hdr *hdr, struct xfs_dir2_data_free *bf,
 		struct xfs_dir2_data_unused *dup);
->>>>>>> d8ec26d7
 
 extern const struct xfs_buf_ops xfs_dir3_block_buf_ops;
 extern const struct xfs_buf_ops xfs_dir3_leafn_buf_ops;
