# SPDX-License-Identifier: GPL-2.0
VERSION = 4
PATCHLEVEL = 14
SUBLEVEL = 0
EXTRAVERSION =
NAME = Fearless Coyote

# *DOCUMENTATION*
# To see a list of typical targets execute "make help"
# More info can be located in ./README
# Comments in this file are targeted only to the developer, do not
# expect to learn how to build the kernel reading this file.

# That's our default target when none is given on the command line
PHONY := _all
_all:

# o Do not use make's built-in rules and variables
#   (this increases performance and avoids hard-to-debug behaviour);
# o Look for make include files relative to root of kernel src
MAKEFLAGS += -rR --include-dir=$(CURDIR)

# Avoid funny character set dependencies
unexport LC_ALL
LC_COLLATE=C
LC_NUMERIC=C
export LC_COLLATE LC_NUMERIC

# Avoid interference with shell env settings
unexport GREP_OPTIONS

# We are using a recursive build, so we need to do a little thinking
# to get the ordering right.
#
# Most importantly: sub-Makefiles should only ever modify files in
# their own directory. If in some directory we have a dependency on
# a file in another dir (which doesn't happen often, but it's often
# unavoidable when linking the built-in.o targets which finally
# turn into vmlinux), we will call a sub make in that other dir, and
# after that we are sure that everything which is in that other dir
# is now up to date.
#
# The only cases where we need to modify files which have global
# effects are thus separated out and done before the recursive
# descending is started. They are now explicitly listed as the
# prepare rule.

# Beautify output
# ---------------------------------------------------------------------------
#
# Normally, we echo the whole command before executing it. By making
# that echo $($(quiet)$(cmd)), we now have the possibility to set
# $(quiet) to choose other forms of output instead, e.g.
#
#         quiet_cmd_cc_o_c = Compiling $(RELDIR)/$@
#         cmd_cc_o_c       = $(CC) $(c_flags) -c -o $@ $<
#
# If $(quiet) is empty, the whole command will be printed.
# If it is set to "quiet_", only the short version will be printed.
# If it is set to "silent_", nothing will be printed at all, since
# the variable $(silent_cmd_cc_o_c) doesn't exist.
#
# A simple variant is to prefix commands with $(Q) - that's useful
# for commands that shall be hidden in non-verbose mode.
#
#	$(Q)ln $@ :<
#
# If KBUILD_VERBOSE equals 0 then the above command will be hidden.
# If KBUILD_VERBOSE equals 1 then the above command is displayed.
#
# To put more focus on warnings, be less verbose as default
# Use 'make V=1' to see the full commands

ifeq ("$(origin V)", "command line")
  KBUILD_VERBOSE = $(V)
endif
ifndef KBUILD_VERBOSE
  KBUILD_VERBOSE = 0
endif

ifeq ($(KBUILD_VERBOSE),1)
  quiet =
  Q =
else
  quiet=quiet_
  Q = @
endif

# If the user is running make -s (silent mode), suppress echoing of
# commands

ifneq ($(findstring s,$(filter-out --%,$(MAKEFLAGS))),)
  quiet=silent_
  tools_silent=s
endif

export quiet Q KBUILD_VERBOSE

# kbuild supports saving output files in a separate directory.
# To locate output files in a separate directory two syntaxes are supported.
# In both cases the working directory must be the root of the kernel src.
# 1) O=
# Use "make O=dir/to/store/output/files/"
#
# 2) Set KBUILD_OUTPUT
# Set the environment variable KBUILD_OUTPUT to point to the directory
# where the output files shall be placed.
# export KBUILD_OUTPUT=dir/to/store/output/files/
# make
#
# The O= assignment takes precedence over the KBUILD_OUTPUT environment
# variable.

# KBUILD_SRC is not intended to be used by the regular user (for now),
# it is set on invocation of make with KBUILD_OUTPUT or O= specified.
ifeq ($(KBUILD_SRC),)

# OK, Make called in directory where kernel src resides
# Do we want to locate output files in a separate directory?
ifeq ("$(origin O)", "command line")
  KBUILD_OUTPUT := $(O)
endif

# Cancel implicit rules on top Makefile
$(CURDIR)/Makefile Makefile: ;

ifneq ($(words $(subst :, ,$(CURDIR))), 1)
  $(error main directory cannot contain spaces nor colons)
endif

ifneq ($(KBUILD_OUTPUT),)
# check that the output directory actually exists
saved-output := $(KBUILD_OUTPUT)
KBUILD_OUTPUT := $(shell mkdir -p $(KBUILD_OUTPUT) && cd $(KBUILD_OUTPUT) \
								&& /bin/pwd)
$(if $(KBUILD_OUTPUT),, \
     $(error failed to create output directory "$(saved-output)"))

PHONY += $(MAKECMDGOALS) sub-make

$(filter-out _all sub-make $(CURDIR)/Makefile, $(MAKECMDGOALS)) _all: sub-make
	@:

# Invoke a second make in the output directory, passing relevant variables
sub-make:
	$(Q)$(MAKE) -C $(KBUILD_OUTPUT) KBUILD_SRC=$(CURDIR) \
	-f $(CURDIR)/Makefile $(filter-out _all sub-make,$(MAKECMDGOALS))

# Leave processing to above invocation of make
skip-makefile := 1
endif # ifneq ($(KBUILD_OUTPUT),)
endif # ifeq ($(KBUILD_SRC),)

# We process the rest of the Makefile if this is the final invocation of make
ifeq ($(skip-makefile),)

# Do not print "Entering directory ...",
# but we want to display it when entering to the output directory
# so that IDEs/editors are able to understand relative filenames.
MAKEFLAGS += --no-print-directory

# Call a source code checker (by default, "sparse") as part of the
# C compilation.
#
# Use 'make C=1' to enable checking of only re-compiled files.
# Use 'make C=2' to enable checking of *all* source files, regardless
# of whether they are re-compiled or not.
#
# See the file "Documentation/dev-tools/sparse.rst" for more details,
# including where to get the "sparse" utility.

ifeq ("$(origin C)", "command line")
  KBUILD_CHECKSRC = $(C)
endif
ifndef KBUILD_CHECKSRC
  KBUILD_CHECKSRC = 0
endif

# Use make M=dir to specify directory of external module to build
# Old syntax make ... SUBDIRS=$PWD is still supported
# Setting the environment variable KBUILD_EXTMOD take precedence
ifdef SUBDIRS
  KBUILD_EXTMOD ?= $(SUBDIRS)
endif

ifeq ("$(origin M)", "command line")
  KBUILD_EXTMOD := $(M)
endif

ifeq ($(KBUILD_SRC),)
        # building in the source tree
        srctree := .
else
        ifeq ($(KBUILD_SRC)/,$(dir $(CURDIR)))
                # building in a subdirectory of the source tree
                srctree := ..
        else
                srctree := $(KBUILD_SRC)
        endif
endif

export KBUILD_CHECKSRC KBUILD_EXTMOD KBUILD_SRC

objtree		:= .
src		:= $(srctree)
obj		:= $(objtree)

VPATH		:= $(srctree)$(if $(KBUILD_EXTMOD),:$(KBUILD_EXTMOD))

export srctree objtree VPATH

# To make sure we do not include .config for any of the *config targets
# catch them early, and hand them over to scripts/kconfig/Makefile
# It is allowed to specify more targets when calling make, including
# mixing *config targets and build targets.
# For example 'make oldconfig all'.
# Detect when mixed targets is specified, and make a second invocation
# of make so .config is not included in this case either (for *config).

version_h := include/generated/uapi/linux/version.h
old_version_h := include/linux/version.h

no-dot-config-targets := clean mrproper distclean \
			 cscope gtags TAGS tags help% %docs check% coccicheck \
			 $(version_h) headers_% archheaders archscripts \
			 kernelversion %src-pkg

config-targets := 0
mixed-targets  := 0
dot-config     := 1

ifneq ($(filter $(no-dot-config-targets), $(MAKECMDGOALS)),)
	ifeq ($(filter-out $(no-dot-config-targets), $(MAKECMDGOALS)),)
		dot-config := 0
	endif
endif

ifeq ($(KBUILD_EXTMOD),)
        ifneq ($(filter config %config,$(MAKECMDGOALS)),)
                config-targets := 1
                ifneq ($(words $(MAKECMDGOALS)),1)
                        mixed-targets := 1
                endif
        endif
endif
# install and modules_install need also be processed one by one
ifneq ($(filter install,$(MAKECMDGOALS)),)
        ifneq ($(filter modules_install,$(MAKECMDGOALS)),)
	        mixed-targets := 1
        endif
endif

ifeq ($(mixed-targets),1)
# ===========================================================================
# We're called with mixed targets (*config and build targets).
# Handle them one by one.

PHONY += $(MAKECMDGOALS) __build_one_by_one

$(filter-out __build_one_by_one, $(MAKECMDGOALS)): __build_one_by_one
	@:

__build_one_by_one:
	$(Q)set -e; \
	for i in $(MAKECMDGOALS); do \
		$(MAKE) -f $(srctree)/Makefile $$i; \
	done

else

# We need some generic definitions (do not try to remake the file).
scripts/Kbuild.include: ;
include scripts/Kbuild.include

# Read KERNELRELEASE from include/config/kernel.release (if it exists)
KERNELRELEASE = $(shell cat include/config/kernel.release 2> /dev/null)
KERNELVERSION = $(VERSION)$(if $(PATCHLEVEL),.$(PATCHLEVEL)$(if $(SUBLEVEL),.$(SUBLEVEL)))$(EXTRAVERSION)
export VERSION PATCHLEVEL SUBLEVEL KERNELRELEASE KERNELVERSION

# SUBARCH tells the usermode build what the underlying arch is.  That is set
# first, and if a usermode build is happening, the "ARCH=um" on the command
# line overrides the setting of ARCH below.  If a native build is happening,
# then ARCH is assigned, getting whatever value it gets normally, and
# SUBARCH is subsequently ignored.

SUBARCH := $(shell uname -m | sed -e s/i.86/x86/ -e s/x86_64/x86/ \
				  -e s/sun4u/sparc64/ \
				  -e s/arm.*/arm/ -e s/sa110/arm/ \
				  -e s/s390x/s390/ -e s/parisc64/parisc/ \
				  -e s/ppc.*/powerpc/ -e s/mips.*/mips/ \
				  -e s/sh[234].*/sh/ -e s/aarch64.*/arm64/ \
				  -e s/riscv.*/riscv/)

# Cross compiling and selecting different set of gcc/bin-utils
# ---------------------------------------------------------------------------
#
# When performing cross compilation for other architectures ARCH shall be set
# to the target architecture. (See arch/* for the possibilities).
# ARCH can be set during invocation of make:
# make ARCH=ia64
# Another way is to have ARCH set in the environment.
# The default ARCH is the host where make is executed.

# CROSS_COMPILE specify the prefix used for all executables used
# during compilation. Only gcc and related bin-utils executables
# are prefixed with $(CROSS_COMPILE).
# CROSS_COMPILE can be set on the command line
# make CROSS_COMPILE=ia64-linux-
# Alternatively CROSS_COMPILE can be set in the environment.
# A third alternative is to store a setting in .config so that plain
# "make" in the configured kernel build directory always uses that.
# Default value for CROSS_COMPILE is not to prefix executables
# Note: Some architectures assign CROSS_COMPILE in their arch/*/Makefile
ARCH		?= $(SUBARCH)
CROSS_COMPILE	?= $(CONFIG_CROSS_COMPILE:"%"=%)

# Architecture as present in compile.h
UTS_MACHINE 	:= $(ARCH)
SRCARCH 	:= $(ARCH)

# Additional ARCH settings for x86
ifeq ($(ARCH),i386)
        SRCARCH := x86
endif
ifeq ($(ARCH),x86_64)
        SRCARCH := x86
endif

# Additional ARCH settings for sparc
ifeq ($(ARCH),sparc32)
       SRCARCH := sparc
endif
ifeq ($(ARCH),sparc64)
       SRCARCH := sparc
endif

# Additional ARCH settings for sh
ifeq ($(ARCH),sh64)
       SRCARCH := sh
endif

# Additional ARCH settings for tile
ifeq ($(ARCH),tilepro)
       SRCARCH := tile
endif
ifeq ($(ARCH),tilegx)
       SRCARCH := tile
endif

KCONFIG_CONFIG	?= .config
export KCONFIG_CONFIG

# SHELL used by kbuild
CONFIG_SHELL := $(shell if [ -x "$$BASH" ]; then echo $$BASH; \
	  else if [ -x /bin/bash ]; then echo /bin/bash; \
	  else echo sh; fi ; fi)

HOST_LFS_CFLAGS := $(shell getconf LFS_CFLAGS)
HOST_LFS_LDFLAGS := $(shell getconf LFS_LDFLAGS)
HOST_LFS_LIBS := $(shell getconf LFS_LIBS)

HOSTCC       = gcc
HOSTCXX      = g++
HOSTCFLAGS   := -Wall -Wmissing-prototypes -Wstrict-prototypes -O2 \
		-fomit-frame-pointer -std=gnu89 $(HOST_LFS_CFLAGS)
HOSTCXXFLAGS := -O2 $(HOST_LFS_CFLAGS)
HOSTLDFLAGS  := $(HOST_LFS_LDFLAGS)
HOST_LOADLIBES := $(HOST_LFS_LIBS)

# Make variables (CC, etc...)
AS		= $(CROSS_COMPILE)as
LD		= $(CROSS_COMPILE)ld
CC		= $(CROSS_COMPILE)gcc
CPP		= $(CC) -E
AR		= $(CROSS_COMPILE)ar
NM		= $(CROSS_COMPILE)nm
STRIP		= $(CROSS_COMPILE)strip
OBJCOPY		= $(CROSS_COMPILE)objcopy
OBJDUMP		= $(CROSS_COMPILE)objdump
AWK		= awk
GENKSYMS	= scripts/genksyms/genksyms
INSTALLKERNEL  := installkernel
DEPMOD		= /sbin/depmod
PERL		= perl
PYTHON		= python
CHECK		= sparse

CHECKFLAGS     := -D__linux__ -Dlinux -D__STDC__ -Dunix -D__unix__ \
		  -Wbitwise -Wno-return-void $(CF)
NOSTDINC_FLAGS  =
CFLAGS_MODULE   =
AFLAGS_MODULE   =
LDFLAGS_MODULE  =
CFLAGS_KERNEL	=
AFLAGS_KERNEL	=
LDFLAGS_vmlinux =
<<<<<<< HEAD
CFLAGS_GCOV	:= -fprofile-arcs -ftest-coverage -fno-tree-loop-im $(call cc-disable-warning,maybe-uninitialized,)
=======
>>>>>>> 7f855fc8

# Use USERINCLUDE when you must reference the UAPI directories only.
USERINCLUDE    := \
		-I$(srctree)/arch/$(SRCARCH)/include/uapi \
		-I$(objtree)/arch/$(SRCARCH)/include/generated/uapi \
		-I$(srctree)/include/uapi \
		-I$(objtree)/include/generated/uapi \
                -include $(srctree)/include/linux/kconfig.h

# Use LINUXINCLUDE when you must reference the include/ directory.
# Needed to be compatible with the O= option
LINUXINCLUDE    := \
		-I$(srctree)/arch/$(SRCARCH)/include \
		-I$(objtree)/arch/$(SRCARCH)/include/generated \
		$(if $(KBUILD_SRC), -I$(srctree)/include) \
		-I$(objtree)/include \
		$(USERINCLUDE)

KBUILD_AFLAGS   := -D__ASSEMBLY__
KBUILD_CFLAGS   := -Wall -Wundef -Wstrict-prototypes -Wno-trigraphs \
		   -fno-strict-aliasing -fno-common -fshort-wchar \
		   -Werror-implicit-function-declaration \
		   -Wno-format-security \
		   -std=gnu89
KBUILD_CPPFLAGS := -D__KERNEL__
KBUILD_AFLAGS_KERNEL :=
KBUILD_CFLAGS_KERNEL :=
KBUILD_AFLAGS_MODULE  := -DMODULE
KBUILD_CFLAGS_MODULE  := -DMODULE
KBUILD_LDFLAGS_MODULE := -T $(srctree)/scripts/module-common.lds
GCC_PLUGINS_CFLAGS :=

export ARCH SRCARCH CONFIG_SHELL HOSTCC HOSTCFLAGS CROSS_COMPILE AS LD CC
export CPP AR NM STRIP OBJCOPY OBJDUMP HOSTLDFLAGS HOST_LOADLIBES
export MAKE AWK GENKSYMS INSTALLKERNEL PERL PYTHON UTS_MACHINE
export HOSTCXX HOSTCXXFLAGS LDFLAGS_MODULE CHECK CHECKFLAGS

export KBUILD_CPPFLAGS NOSTDINC_FLAGS LINUXINCLUDE OBJCOPYFLAGS LDFLAGS
export KBUILD_CFLAGS CFLAGS_KERNEL CFLAGS_MODULE CFLAGS_KASAN CFLAGS_UBSAN
export KBUILD_AFLAGS AFLAGS_KERNEL AFLAGS_MODULE
export KBUILD_AFLAGS_MODULE KBUILD_CFLAGS_MODULE KBUILD_LDFLAGS_MODULE
export KBUILD_AFLAGS_KERNEL KBUILD_CFLAGS_KERNEL
export KBUILD_ARFLAGS

# When compiling out-of-tree modules, put MODVERDIR in the module
# tree rather than in the kernel tree. The kernel tree might
# even be read-only.
export MODVERDIR := $(if $(KBUILD_EXTMOD),$(firstword $(KBUILD_EXTMOD))/).tmp_versions

# Files to ignore in find ... statements

export RCS_FIND_IGNORE := \( -name SCCS -o -name BitKeeper -o -name .svn -o    \
			  -name CVS -o -name .pc -o -name .hg -o -name .git \) \
			  -prune -o
export RCS_TAR_IGNORE := --exclude SCCS --exclude BitKeeper --exclude .svn \
			 --exclude CVS --exclude .pc --exclude .hg --exclude .git

# ===========================================================================
# Rules shared between *config targets and build targets

# Basic helpers built in scripts/basic/
PHONY += scripts_basic
scripts_basic:
	$(Q)$(MAKE) $(build)=scripts/basic
	$(Q)rm -f .tmp_quiet_recordmcount

# To avoid any implicit rule to kick in, define an empty command.
scripts/basic/%: scripts_basic ;

PHONY += outputmakefile
# outputmakefile generates a Makefile in the output directory, if using a
# separate output directory. This allows convenient use of make in the
# output directory.
outputmakefile:
ifneq ($(KBUILD_SRC),)
	$(Q)ln -fsn $(srctree) source
	$(Q)$(CONFIG_SHELL) $(srctree)/scripts/mkmakefile \
	    $(srctree) $(objtree) $(VERSION) $(PATCHLEVEL)
endif

ifeq ($(config-targets),1)
# ===========================================================================
# *config targets only - make sure prerequisites are updated, and descend
# in scripts/kconfig to make the *config target

# Read arch specific Makefile to set KBUILD_DEFCONFIG as needed.
# KBUILD_DEFCONFIG may point out an alternative default configuration
# used for 'make defconfig'
include arch/$(SRCARCH)/Makefile
export KBUILD_DEFCONFIG KBUILD_KCONFIG

config: scripts_basic outputmakefile FORCE
	$(Q)$(MAKE) $(build)=scripts/kconfig $@

%config: scripts_basic outputmakefile FORCE
	$(Q)$(MAKE) $(build)=scripts/kconfig $@

else
# ===========================================================================
# Build targets only - this includes vmlinux, arch specific targets, clean
# targets and others. In general all targets except *config targets.

# If building an external module we do not care about the all: rule
# but instead _all depend on modules
PHONY += all
ifeq ($(KBUILD_EXTMOD),)
_all: all
else
_all: modules
endif

# Decide whether to build built-in, modular, or both.
# Normally, just do built-in.

KBUILD_MODULES :=
KBUILD_BUILTIN := 1

# If we have only "make modules", don't compile built-in objects.
# When we're building modules with modversions, we need to consider
# the built-in objects during the descend as well, in order to
# make sure the checksums are up to date before we record them.

ifeq ($(MAKECMDGOALS),modules)
  KBUILD_BUILTIN := $(if $(CONFIG_MODVERSIONS),1)
endif

# If we have "make <whatever> modules", compile modules
# in addition to whatever we do anyway.
# Just "make" or "make all" shall build modules as well

ifneq ($(filter all _all modules,$(MAKECMDGOALS)),)
  KBUILD_MODULES := 1
endif

ifeq ($(MAKECMDGOALS),)
  KBUILD_MODULES := 1
endif

export KBUILD_MODULES KBUILD_BUILTIN

ifeq ($(KBUILD_EXTMOD),)
# Additional helpers built in scripts/
# Carefully list dependencies so we do not try to build scripts twice
# in parallel
PHONY += scripts
scripts: scripts_basic include/config/auto.conf include/config/tristate.conf \
	 asm-generic gcc-plugins
	$(Q)$(MAKE) $(build)=$(@)

# Objects we will link into vmlinux / subdirs we need to visit
init-y		:= init/
drivers-y	:= drivers/ sound/ firmware/
net-y		:= net/
libs-y		:= lib/
core-y		:= usr/
virt-y		:= virt/
endif # KBUILD_EXTMOD

ifeq ($(dot-config),1)
# Read in config
-include include/config/auto.conf

ifeq ($(KBUILD_EXTMOD),)
# Read in dependencies to all Kconfig* files, make sure to run
# oldconfig if changes are detected.
-include include/config/auto.conf.cmd

# To avoid any implicit rule to kick in, define an empty command
$(KCONFIG_CONFIG) include/config/auto.conf.cmd: ;

# If .config is newer than include/config/auto.conf, someone tinkered
# with it and forgot to run make oldconfig.
# if auto.conf.cmd is missing then we are probably in a cleaned tree so
# we execute the config step to be sure to catch updated Kconfig files
include/config/%.conf: $(KCONFIG_CONFIG) include/config/auto.conf.cmd
	$(Q)$(MAKE) -f $(srctree)/Makefile silentoldconfig
else
# external modules needs include/generated/autoconf.h and include/config/auto.conf
# but do not care if they are up-to-date. Use auto.conf to trigger the test
PHONY += include/config/auto.conf

include/config/auto.conf:
	$(Q)test -e include/generated/autoconf.h -a -e $@ || (		\
	echo >&2;							\
	echo >&2 "  ERROR: Kernel configuration is invalid.";		\
	echo >&2 "         include/generated/autoconf.h or $@ are missing.";\
	echo >&2 "         Run 'make oldconfig && make prepare' on kernel src to fix it.";	\
	echo >&2 ;							\
	/bin/false)

endif # KBUILD_EXTMOD

else
# Dummy target needed, because used as prerequisite
include/config/auto.conf: ;
endif # $(dot-config)

# For the kernel to actually contain only the needed exported symbols,
# we have to build modules as well to determine what those symbols are.
# (this can be evaluated only once include/config/auto.conf has been included)
ifdef CONFIG_TRIM_UNUSED_KSYMS
  KBUILD_MODULES := 1
endif

# The all: target is the default when no target is given on the
# command line.
# This allow a user to issue only 'make' to build a kernel including modules
# Defaults to vmlinux, but the arch makefile usually adds further targets
all: vmlinux

KBUILD_CFLAGS	+= $(call cc-option,-fno-PIE)
KBUILD_AFLAGS	+= $(call cc-option,-fno-PIE)
CFLAGS_GCOV	:= -fprofile-arcs -ftest-coverage -fno-tree-loop-im $(call cc-disable-warning,maybe-uninitialized,)
CFLAGS_KCOV	:= $(call cc-option,-fsanitize-coverage=trace-pc,)
export CFLAGS_GCOV CFLAGS_KCOV

# The arch Makefile can set ARCH_{CPP,A,C}FLAGS to override the default
# values of the respective KBUILD_* variables
ARCH_CPPFLAGS :=
ARCH_AFLAGS :=
ARCH_CFLAGS :=
include arch/$(SRCARCH)/Makefile

KBUILD_CFLAGS	+= $(call cc-option,-fno-delete-null-pointer-checks,)
KBUILD_CFLAGS	+= $(call cc-disable-warning,frame-address,)
KBUILD_CFLAGS	+= $(call cc-disable-warning, format-truncation)
KBUILD_CFLAGS	+= $(call cc-disable-warning, format-overflow)
KBUILD_CFLAGS	+= $(call cc-disable-warning, int-in-bool-context)

ifdef CONFIG_CC_OPTIMIZE_FOR_SIZE
KBUILD_CFLAGS	+= $(call cc-option,-Oz,-Os)
KBUILD_CFLAGS	+= $(call cc-disable-warning,maybe-uninitialized,)
else
ifdef CONFIG_PROFILE_ALL_BRANCHES
KBUILD_CFLAGS	+= -O2 $(call cc-disable-warning,maybe-uninitialized,)
else
KBUILD_CFLAGS   += -O2
endif
endif

KBUILD_CFLAGS += $(call cc-ifversion, -lt, 0409, \
			$(call cc-disable-warning,maybe-uninitialized,))

# Tell gcc to never replace conditional load with a non-conditional one
KBUILD_CFLAGS	+= $(call cc-option,--param=allow-store-data-races=0)

# check for 'asm goto'
ifeq ($(call shell-cached,$(CONFIG_SHELL) $(srctree)/scripts/gcc-goto.sh $(CC) $(KBUILD_CFLAGS)), y)
	KBUILD_CFLAGS += -DCC_HAVE_ASM_GOTO
	KBUILD_AFLAGS += -DCC_HAVE_ASM_GOTO
endif

include scripts/Makefile.kcov
include scripts/Makefile.gcc-plugins

ifdef CONFIG_READABLE_ASM
# Disable optimizations that make assembler listings hard to read.
# reorder blocks reorders the control in the function
# ipa clone creates specialized cloned functions
# partial inlining inlines only parts of functions
KBUILD_CFLAGS += $(call cc-option,-fno-reorder-blocks,) \
                 $(call cc-option,-fno-ipa-cp-clone,) \
                 $(call cc-option,-fno-partial-inlining)
endif

ifneq ($(CONFIG_FRAME_WARN),0)
KBUILD_CFLAGS += $(call cc-option,-Wframe-larger-than=${CONFIG_FRAME_WARN})
endif

# This selects the stack protector compiler flag. Testing it is delayed
# until after .config has been reprocessed, in the prepare-compiler-check
# target.
ifdef CONFIG_CC_STACKPROTECTOR_REGULAR
  stackp-flag := -fstack-protector
  stackp-name := REGULAR
else
ifdef CONFIG_CC_STACKPROTECTOR_STRONG
  stackp-flag := -fstack-protector-strong
  stackp-name := STRONG
else
  # Force off for distro compilers that enable stack protector by default.
  stackp-flag := $(call cc-option, -fno-stack-protector)
endif
endif
# Find arch-specific stack protector compiler sanity-checking script.
ifdef CONFIG_CC_STACKPROTECTOR
  stackp-path := $(srctree)/scripts/gcc-$(SRCARCH)_$(BITS)-has-stack-protector.sh
  stackp-check := $(wildcard $(stackp-path))
endif
KBUILD_CFLAGS += $(stackp-flag)

ifeq ($(cc-name),clang)
ifneq ($(CROSS_COMPILE),)
CLANG_TARGET	:= --target=$(notdir $(CROSS_COMPILE:%-=%))
GCC_TOOLCHAIN	:= $(realpath $(dir $(shell which $(LD)))/..)
endif
ifneq ($(GCC_TOOLCHAIN),)
CLANG_GCC_TC	:= --gcc-toolchain=$(GCC_TOOLCHAIN)
endif
KBUILD_CFLAGS += $(CLANG_TARGET) $(CLANG_GCC_TC)
KBUILD_AFLAGS += $(CLANG_TARGET) $(CLANG_GCC_TC)
KBUILD_CPPFLAGS += $(call cc-option,-Qunused-arguments,)
KBUILD_CFLAGS += $(call cc-disable-warning, unused-variable)
KBUILD_CFLAGS += $(call cc-disable-warning, format-invalid-specifier)
KBUILD_CFLAGS += $(call cc-disable-warning, gnu)
KBUILD_CFLAGS += $(call cc-disable-warning, address-of-packed-member)
# Quiet clang warning: comparison of unsigned expression < 0 is always false
KBUILD_CFLAGS += $(call cc-disable-warning, tautological-compare)
# CLANG uses a _MergedGlobals as optimization, but this breaks modpost, as the
# source of a reference will be _MergedGlobals and not on of the whitelisted names.
# See modpost pattern 2
KBUILD_CFLAGS += $(call cc-option, -mno-global-merge,)
KBUILD_CFLAGS += $(call cc-option, -fcatch-undefined-behavior)
KBUILD_CFLAGS += $(call cc-option, -no-integrated-as)
KBUILD_AFLAGS += $(call cc-option, -no-integrated-as)
else

# These warnings generated too much noise in a regular build.
# Use make W=1 to enable them (see scripts/Makefile.extrawarn)
KBUILD_CFLAGS += $(call cc-disable-warning, unused-but-set-variable)
KBUILD_CFLAGS += $(call cc-disable-warning, unused-const-variable)
endif

ifdef CONFIG_FRAME_POINTER
KBUILD_CFLAGS	+= -fno-omit-frame-pointer -fno-optimize-sibling-calls
else
# Some targets (ARM with Thumb2, for example), can't be built with frame
# pointers.  For those, we don't have FUNCTION_TRACER automatically
# select FRAME_POINTER.  However, FUNCTION_TRACER adds -pg, and this is
# incompatible with -fomit-frame-pointer with current GCC, so we don't use
# -fomit-frame-pointer with FUNCTION_TRACER.
ifndef CONFIG_FUNCTION_TRACER
KBUILD_CFLAGS	+= -fomit-frame-pointer
endif
endif

KBUILD_CFLAGS   += $(call cc-option, -fno-var-tracking-assignments)

ifdef CONFIG_DEBUG_INFO
ifdef CONFIG_DEBUG_INFO_SPLIT
KBUILD_CFLAGS   += $(call cc-option, -gsplit-dwarf, -g)
else
KBUILD_CFLAGS	+= -g
endif
KBUILD_AFLAGS	+= -Wa,-gdwarf-2
endif
ifdef CONFIG_DEBUG_INFO_DWARF4
KBUILD_CFLAGS	+= $(call cc-option, -gdwarf-4,)
endif

ifdef CONFIG_DEBUG_INFO_REDUCED
KBUILD_CFLAGS 	+= $(call cc-option, -femit-struct-debug-baseonly) \
		   $(call cc-option,-fno-var-tracking)
endif

ifdef CONFIG_FUNCTION_TRACER
ifndef CC_FLAGS_FTRACE
CC_FLAGS_FTRACE := -pg
endif
export CC_FLAGS_FTRACE
ifdef CONFIG_HAVE_FENTRY
CC_USING_FENTRY	:= $(call cc-option, -mfentry -DCC_USING_FENTRY)
endif
KBUILD_CFLAGS	+= $(CC_FLAGS_FTRACE) $(CC_USING_FENTRY)
KBUILD_AFLAGS	+= $(CC_USING_FENTRY)
ifdef CONFIG_DYNAMIC_FTRACE
	ifdef CONFIG_HAVE_C_RECORDMCOUNT
		BUILD_C_RECORDMCOUNT := y
		export BUILD_C_RECORDMCOUNT
	endif
endif
endif

# We trigger additional mismatches with less inlining
ifdef CONFIG_DEBUG_SECTION_MISMATCH
KBUILD_CFLAGS += $(call cc-option, -fno-inline-functions-called-once)
endif

ifdef CONFIG_LD_DEAD_CODE_DATA_ELIMINATION
KBUILD_CFLAGS	+= $(call cc-option,-ffunction-sections,)
KBUILD_CFLAGS	+= $(call cc-option,-fdata-sections,)
endif

# arch Makefile may override CC so keep this after arch Makefile is included
NOSTDINC_FLAGS += -nostdinc -isystem $(call shell-cached,$(CC) -print-file-name=include)
CHECKFLAGS     += $(NOSTDINC_FLAGS)

# warn about C99 declaration after statement
KBUILD_CFLAGS += $(call cc-option,-Wdeclaration-after-statement,)

# disable pointer signed / unsigned warnings in gcc 4.0
KBUILD_CFLAGS += $(call cc-disable-warning, pointer-sign)

# disable invalid "can't wrap" optimizations for signed / pointers
KBUILD_CFLAGS	+= $(call cc-option,-fno-strict-overflow)

# conserve stack if available
KBUILD_CFLAGS   += $(call cc-option,-fconserve-stack)

# disallow errors like 'EXPORT_GPL(foo);' with missing header
KBUILD_CFLAGS   += $(call cc-option,-Werror=implicit-int)

# require functions to have arguments in prototypes, not empty 'int foo()'
KBUILD_CFLAGS   += $(call cc-option,-Werror=strict-prototypes)

# Prohibit date/time macros, which would make the build non-deterministic
KBUILD_CFLAGS   += $(call cc-option,-Werror=date-time)

# enforce correct pointer usage
KBUILD_CFLAGS   += $(call cc-option,-Werror=incompatible-pointer-types)

# Require designated initializers for all marked structures
KBUILD_CFLAGS   += $(call cc-option,-Werror=designated-init)

# use the deterministic mode of AR if available
KBUILD_ARFLAGS := $(call ar-option,D)

include scripts/Makefile.kasan
include scripts/Makefile.extrawarn
include scripts/Makefile.ubsan

# Add any arch overrides and user supplied CPPFLAGS, AFLAGS and CFLAGS as the
# last assignments
KBUILD_CPPFLAGS += $(ARCH_CPPFLAGS) $(KCPPFLAGS)
KBUILD_AFLAGS   += $(ARCH_AFLAGS)   $(KAFLAGS)
KBUILD_CFLAGS   += $(ARCH_CFLAGS)   $(KCFLAGS)

# Use --build-id when available.
LDFLAGS_BUILD_ID := $(patsubst -Wl$(comma)%,%,\
			      $(call cc-ldoption, -Wl$(comma)--build-id,))
KBUILD_LDFLAGS_MODULE += $(LDFLAGS_BUILD_ID)
LDFLAGS_vmlinux += $(LDFLAGS_BUILD_ID)

ifdef CONFIG_LD_DEAD_CODE_DATA_ELIMINATION
LDFLAGS_vmlinux	+= $(call ld-option, --gc-sections,)
endif

ifeq ($(CONFIG_STRIP_ASM_SYMS),y)
LDFLAGS_vmlinux	+= $(call ld-option, -X,)
endif

# Default kernel image to build when no specific target is given.
# KBUILD_IMAGE may be overruled on the command line or
# set in the environment
# Also any assignments in arch/$(ARCH)/Makefile take precedence over
# this default value
export KBUILD_IMAGE ?= vmlinux

#
# INSTALL_PATH specifies where to place the updated kernel and system map
# images. Default is /boot, but you can set it to other values
export	INSTALL_PATH ?= /boot

#
# INSTALL_DTBS_PATH specifies a prefix for relocations required by build roots.
# Like INSTALL_MOD_PATH, it isn't defined in the Makefile, but can be passed as
# an argument if needed. Otherwise it defaults to the kernel install path
#
export INSTALL_DTBS_PATH ?= $(INSTALL_PATH)/dtbs/$(KERNELRELEASE)

#
# INSTALL_MOD_PATH specifies a prefix to MODLIB for module directory
# relocations required by build roots.  This is not defined in the
# makefile but the argument can be passed to make if needed.
#

MODLIB	= $(INSTALL_MOD_PATH)/lib/modules/$(KERNELRELEASE)
export MODLIB

#
# INSTALL_MOD_STRIP, if defined, will cause modules to be
# stripped after they are installed.  If INSTALL_MOD_STRIP is '1', then
# the default option --strip-debug will be used.  Otherwise,
# INSTALL_MOD_STRIP value will be used as the options to the strip command.

ifdef INSTALL_MOD_STRIP
ifeq ($(INSTALL_MOD_STRIP),1)
mod_strip_cmd = $(STRIP) --strip-debug
else
mod_strip_cmd = $(STRIP) $(INSTALL_MOD_STRIP)
endif # INSTALL_MOD_STRIP=1
else
mod_strip_cmd = true
endif # INSTALL_MOD_STRIP
export mod_strip_cmd

# CONFIG_MODULE_COMPRESS, if defined, will cause module to be compressed
# after they are installed in agreement with CONFIG_MODULE_COMPRESS_GZIP
# or CONFIG_MODULE_COMPRESS_XZ.

mod_compress_cmd = true
ifdef CONFIG_MODULE_COMPRESS
  ifdef CONFIG_MODULE_COMPRESS_GZIP
    mod_compress_cmd = gzip -n -f
  endif # CONFIG_MODULE_COMPRESS_GZIP
  ifdef CONFIG_MODULE_COMPRESS_XZ
    mod_compress_cmd = xz -f
  endif # CONFIG_MODULE_COMPRESS_XZ
endif # CONFIG_MODULE_COMPRESS
export mod_compress_cmd

# Select initial ramdisk compression format, default is gzip(1).
# This shall be used by the dracut(8) tool while creating an initramfs image.
#
INITRD_COMPRESS-y                  := gzip
INITRD_COMPRESS-$(CONFIG_RD_BZIP2) := bzip2
INITRD_COMPRESS-$(CONFIG_RD_LZMA)  := lzma
INITRD_COMPRESS-$(CONFIG_RD_XZ)    := xz
INITRD_COMPRESS-$(CONFIG_RD_LZO)   := lzo
INITRD_COMPRESS-$(CONFIG_RD_LZ4)   := lz4
# do not export INITRD_COMPRESS, since we didn't actually
# choose a sane default compression above.
# export INITRD_COMPRESS := $(INITRD_COMPRESS-y)

ifdef CONFIG_MODULE_SIG_ALL
$(eval $(call config_filename,MODULE_SIG_KEY))

mod_sign_cmd = scripts/sign-file $(CONFIG_MODULE_SIG_HASH) $(MODULE_SIG_KEY_SRCPREFIX)$(CONFIG_MODULE_SIG_KEY) certs/signing_key.x509
else
mod_sign_cmd = true
endif
export mod_sign_cmd

ifdef CONFIG_STACK_VALIDATION
  has_libelf := $(call try-run,\
		echo "int main() {}" | $(HOSTCC) -xc -o /dev/null -lelf -,1,0)
  ifeq ($(has_libelf),1)
    objtool_target := tools/objtool FORCE
  else
    ifdef CONFIG_UNWINDER_ORC
      $(error "Cannot generate ORC metadata for CONFIG_UNWINDER_ORC=y, please install libelf-dev, libelf-devel or elfutils-libelf-devel")
    else
      $(warning "Cannot use CONFIG_STACK_VALIDATION=y, please install libelf-dev, libelf-devel or elfutils-libelf-devel")
    endif
    SKIP_STACK_VALIDATION := 1
    export SKIP_STACK_VALIDATION
  endif
endif


ifeq ($(KBUILD_EXTMOD),)
core-y		+= kernel/ certs/ mm/ fs/ ipc/ security/ crypto/ block/

vmlinux-dirs	:= $(patsubst %/,%,$(filter %/, $(init-y) $(init-m) \
		     $(core-y) $(core-m) $(drivers-y) $(drivers-m) \
		     $(net-y) $(net-m) $(libs-y) $(libs-m) $(virt-y)))

vmlinux-alldirs	:= $(sort $(vmlinux-dirs) $(patsubst %/,%,$(filter %/, \
		     $(init-) $(core-) $(drivers-) $(net-) $(libs-) $(virt-))))

init-y		:= $(patsubst %/, %/built-in.o, $(init-y))
core-y		:= $(patsubst %/, %/built-in.o, $(core-y))
drivers-y	:= $(patsubst %/, %/built-in.o, $(drivers-y))
net-y		:= $(patsubst %/, %/built-in.o, $(net-y))
libs-y1		:= $(patsubst %/, %/lib.a, $(libs-y))
libs-y2		:= $(filter-out %.a, $(patsubst %/, %/built-in.o, $(libs-y)))
virt-y		:= $(patsubst %/, %/built-in.o, $(virt-y))

# Externally visible symbols (used by link-vmlinux.sh)
export KBUILD_VMLINUX_INIT := $(head-y) $(init-y)
export KBUILD_VMLINUX_MAIN := $(core-y) $(libs-y2) $(drivers-y) $(net-y) $(virt-y)
export KBUILD_VMLINUX_LIBS := $(libs-y1)
export KBUILD_LDS          := arch/$(SRCARCH)/kernel/vmlinux.lds
export LDFLAGS_vmlinux
# used by scripts/package/Makefile
export KBUILD_ALLDIRS := $(sort $(filter-out arch/%,$(vmlinux-alldirs)) arch Documentation include samples scripts tools)

vmlinux-deps := $(KBUILD_LDS) $(KBUILD_VMLINUX_INIT) $(KBUILD_VMLINUX_MAIN) $(KBUILD_VMLINUX_LIBS)

# Include targets which we want to execute sequentially if the rest of the
# kernel build went well. If CONFIG_TRIM_UNUSED_KSYMS is set, this might be
# evaluated more than once.
PHONY += vmlinux_prereq
vmlinux_prereq: $(vmlinux-deps) FORCE
ifdef CONFIG_HEADERS_CHECK
	$(Q)$(MAKE) -f $(srctree)/Makefile headers_check
endif
ifdef CONFIG_GDB_SCRIPTS
	$(Q)ln -fsn $(abspath $(srctree)/scripts/gdb/vmlinux-gdb.py)
endif
ifdef CONFIG_TRIM_UNUSED_KSYMS
	$(Q)$(CONFIG_SHELL) $(srctree)/scripts/adjust_autoksyms.sh \
	  "$(MAKE) -f $(srctree)/Makefile vmlinux"
endif

# standalone target for easier testing
include/generated/autoksyms.h: FORCE
	$(Q)$(CONFIG_SHELL) $(srctree)/scripts/adjust_autoksyms.sh true

ARCH_POSTLINK := $(wildcard $(srctree)/arch/$(SRCARCH)/Makefile.postlink)

# Final link of vmlinux with optional arch pass after final link
cmd_link-vmlinux =                                                 \
	$(CONFIG_SHELL) $< $(LD) $(LDFLAGS) $(LDFLAGS_vmlinux) ;    \
	$(if $(ARCH_POSTLINK), $(MAKE) -f $(ARCH_POSTLINK) $@, true)

vmlinux: scripts/link-vmlinux.sh vmlinux_prereq $(vmlinux-deps) FORCE
	+$(call if_changed,link-vmlinux)

# Build samples along the rest of the kernel
ifdef CONFIG_SAMPLES
vmlinux-dirs += samples
endif

# The actual objects are generated when descending,
# make sure no implicit rule kicks in
$(sort $(vmlinux-deps)): $(vmlinux-dirs) ;

# Handle descending into subdirectories listed in $(vmlinux-dirs)
# Preset locale variables to speed up the build process. Limit locale
# tweaks to this spot to avoid wrong language settings when running
# make menuconfig etc.
# Error messages still appears in the original language

PHONY += $(vmlinux-dirs)
$(vmlinux-dirs): prepare scripts
	$(Q)$(MAKE) $(build)=$@

define filechk_kernel.release
	echo "$(KERNELVERSION)$$($(CONFIG_SHELL) $(srctree)/scripts/setlocalversion $(srctree))"
endef

# Store (new) KERNELRELEASE string in include/config/kernel.release
include/config/kernel.release: include/config/auto.conf FORCE
	$(call filechk,kernel.release)


# Things we need to do before we recursively start building the kernel
# or the modules are listed in "prepare".
# A multi level approach is used. prepareN is processed before prepareN-1.
# archprepare is used in arch Makefiles and when processed asm symlink,
# version.h and scripts_basic is processed / created.

# Listed in dependency order
PHONY += prepare archprepare prepare0 prepare1 prepare2 prepare3

# prepare3 is used to check if we are building in a separate output directory,
# and if so do:
# 1) Check that make has not been executed in the kernel src $(srctree)
prepare3: include/config/kernel.release
ifneq ($(KBUILD_SRC),)
	@$(kecho) '  Using $(srctree) as source for kernel'
	$(Q)if [ -f $(srctree)/.config -o -d $(srctree)/include/config ]; then \
		echo >&2 "  $(srctree) is not clean, please run 'make mrproper'"; \
		echo >&2 "  in the '$(srctree)' directory.";\
		/bin/false; \
	fi;
endif

# prepare2 creates a makefile if using a separate output directory.
# From this point forward, .config has been reprocessed, so any rules
# that need to depend on updated CONFIG_* values can be checked here.
prepare2: prepare3 prepare-compiler-check outputmakefile asm-generic

prepare1: prepare2 $(version_h) include/generated/utsrelease.h \
                   include/config/auto.conf
	$(cmd_crmodverdir)

archprepare: archheaders archscripts prepare1 scripts_basic

prepare0: archprepare gcc-plugins
	$(Q)$(MAKE) $(build)=.

# All the preparing..
prepare: prepare0 prepare-objtool

# Support for using generic headers in asm-generic
PHONY += asm-generic uapi-asm-generic
asm-generic: uapi-asm-generic
	$(Q)$(MAKE) -f $(srctree)/scripts/Makefile.asm-generic \
	            src=asm obj=arch/$(SRCARCH)/include/generated/asm
uapi-asm-generic:
	$(Q)$(MAKE) -f $(srctree)/scripts/Makefile.asm-generic \
	            src=uapi/asm obj=arch/$(SRCARCH)/include/generated/uapi/asm

PHONY += prepare-objtool
prepare-objtool: $(objtool_target)

# Check for CONFIG flags that require compiler support. Abort the build
# after .config has been processed, but before the kernel build starts.
#
# For security-sensitive CONFIG options, we don't want to fallback and/or
# silently change which compiler flags will be used, since that leads to
# producing kernels with different security feature characteristics
# depending on the compiler used. (For example, "But I selected
# CC_STACKPROTECTOR_STRONG! Why did it build with _REGULAR?!")
PHONY += prepare-compiler-check
prepare-compiler-check: FORCE
# Make sure compiler supports requested stack protector flag.
ifdef stackp-name
  ifeq ($(call cc-option, $(stackp-flag)),)
	@echo Cannot use CONFIG_CC_STACKPROTECTOR_$(stackp-name): \
		  $(stackp-flag) not supported by compiler >&2 && exit 1
  endif
endif
# Make sure compiler does not have buggy stack-protector support.
ifdef stackp-check
  ifneq ($(shell $(CONFIG_SHELL) $(stackp-check) $(CC) $(KBUILD_CPPFLAGS) $(biarch)),y)
	@echo Cannot use CONFIG_CC_STACKPROTECTOR_$(stackp-name): \
                  $(stackp-flag) available but compiler is broken >&2 && exit 1
  endif
endif
	@:

# Generate some files
# ---------------------------------------------------------------------------

# KERNELRELEASE can change from a few different places, meaning version.h
# needs to be updated, so this check is forced on all builds

uts_len := 64
define filechk_utsrelease.h
	if [ `echo -n "$(KERNELRELEASE)" | wc -c ` -gt $(uts_len) ]; then \
	  echo '"$(KERNELRELEASE)" exceeds $(uts_len) characters' >&2;    \
	  exit 1;                                                         \
	fi;                                                               \
	(echo \#define UTS_RELEASE \"$(KERNELRELEASE)\";)
endef

define filechk_version.h
	(echo \#define LINUX_VERSION_CODE $(shell                         \
	expr $(VERSION) \* 65536 + 0$(PATCHLEVEL) \* 256 + 0$(SUBLEVEL)); \
	echo '#define KERNEL_VERSION(a,b,c) (((a) << 16) + ((b) << 8) + (c))';)
endef

$(version_h): $(srctree)/Makefile FORCE
	$(call filechk,version.h)
	$(Q)rm -f $(old_version_h)

include/generated/utsrelease.h: include/config/kernel.release FORCE
	$(call filechk,utsrelease.h)

PHONY += headerdep
headerdep:
	$(Q)find $(srctree)/include/ -name '*.h' | xargs --max-args 1 \
	$(srctree)/scripts/headerdep.pl -I$(srctree)/include

# ---------------------------------------------------------------------------
# Kernel headers

#Default location for installed headers
export INSTALL_HDR_PATH = $(objtree)/usr

# If we do an all arch process set dst to include/arch-$(SRCARCH)
hdr-dst = $(if $(KBUILD_HEADERS), dst=include/arch-$(SRCARCH), dst=include)

PHONY += archheaders
archheaders:

PHONY += archscripts
archscripts:

PHONY += __headers
__headers: $(version_h) scripts_basic uapi-asm-generic archheaders archscripts
	$(Q)$(MAKE) $(build)=scripts build_unifdef

PHONY += headers_install_all
headers_install_all:
	$(Q)$(CONFIG_SHELL) $(srctree)/scripts/headers.sh install

PHONY += headers_install
headers_install: __headers
	$(if $(wildcard $(srctree)/arch/$(SRCARCH)/include/uapi/asm/Kbuild),, \
	  $(error Headers not exportable for the $(SRCARCH) architecture))
	$(Q)$(MAKE) $(hdr-inst)=include/uapi dst=include
	$(Q)$(MAKE) $(hdr-inst)=arch/$(SRCARCH)/include/uapi $(hdr-dst)

PHONY += headers_check_all
headers_check_all: headers_install_all
	$(Q)$(CONFIG_SHELL) $(srctree)/scripts/headers.sh check

PHONY += headers_check
headers_check: headers_install
	$(Q)$(MAKE) $(hdr-inst)=include/uapi dst=include HDRCHECK=1
	$(Q)$(MAKE) $(hdr-inst)=arch/$(SRCARCH)/include/uapi $(hdr-dst) HDRCHECK=1

# ---------------------------------------------------------------------------
# Kernel selftest

PHONY += kselftest
kselftest:
	$(Q)$(MAKE) -C $(srctree)/tools/testing/selftests run_tests

PHONY += kselftest-clean
kselftest-clean:
	$(Q)$(MAKE) -C $(srctree)/tools/testing/selftests clean

PHONY += kselftest-merge
kselftest-merge:
	$(if $(wildcard $(objtree)/.config),, $(error No .config exists, config your kernel first!))
	$(Q)$(CONFIG_SHELL) $(srctree)/scripts/kconfig/merge_config.sh \
		-m $(objtree)/.config \
		$(srctree)/tools/testing/selftests/*/config
	+$(Q)$(MAKE) -f $(srctree)/Makefile olddefconfig

# ---------------------------------------------------------------------------
# Modules

ifdef CONFIG_MODULES

# By default, build modules as well

all: modules

# Build modules
#
# A module can be listed more than once in obj-m resulting in
# duplicate lines in modules.order files.  Those are removed
# using awk while concatenating to the final file.

PHONY += modules
modules: $(vmlinux-dirs) $(if $(KBUILD_BUILTIN),vmlinux) modules.builtin
	$(Q)$(AWK) '!x[$$0]++' $(vmlinux-dirs:%=$(objtree)/%/modules.order) > $(objtree)/modules.order
	@$(kecho) '  Building modules, stage 2.';
	$(Q)$(MAKE) -f $(srctree)/scripts/Makefile.modpost

modules.builtin: $(vmlinux-dirs:%=%/modules.builtin)
	$(Q)$(AWK) '!x[$$0]++' $^ > $(objtree)/modules.builtin

%/modules.builtin: include/config/auto.conf
	$(Q)$(MAKE) $(modbuiltin)=$*


# Target to prepare building external modules
PHONY += modules_prepare
modules_prepare: prepare scripts

# Target to install modules
PHONY += modules_install
modules_install: _modinst_ _modinst_post

PHONY += _modinst_
_modinst_:
	@rm -rf $(MODLIB)/kernel
	@rm -f $(MODLIB)/source
	@mkdir -p $(MODLIB)/kernel
	@ln -s $(abspath $(srctree)) $(MODLIB)/source
	@if [ ! $(objtree) -ef  $(MODLIB)/build ]; then \
		rm -f $(MODLIB)/build ; \
		ln -s $(CURDIR) $(MODLIB)/build ; \
	fi
	@cp -f $(objtree)/modules.order $(MODLIB)/
	@cp -f $(objtree)/modules.builtin $(MODLIB)/
	$(Q)$(MAKE) -f $(srctree)/scripts/Makefile.modinst

# This depmod is only for convenience to give the initial
# boot a modules.dep even before / is mounted read-write.  However the
# boot script depmod is the master version.
PHONY += _modinst_post
_modinst_post: _modinst_
	$(call cmd,depmod)

ifeq ($(CONFIG_MODULE_SIG), y)
PHONY += modules_sign
modules_sign:
	$(Q)$(MAKE) -f $(srctree)/scripts/Makefile.modsign
endif

else # CONFIG_MODULES

# Modules not configured
# ---------------------------------------------------------------------------

PHONY += modules modules_install
modules modules_install:
	@echo >&2
	@echo >&2 "The present kernel configuration has modules disabled."
	@echo >&2 "Type 'make config' and enable loadable module support."
	@echo >&2 "Then build a kernel with module support enabled."
	@echo >&2
	@exit 1

endif # CONFIG_MODULES

###
# Cleaning is done on three levels.
# make clean     Delete most generated files
#                Leave enough to build external modules
# make mrproper  Delete the current configuration, and all generated files
# make distclean Remove editor backup files, patch leftover files and the like

# Directories & files removed with 'make clean'
CLEAN_DIRS  += $(MODVERDIR)

# Directories & files removed with 'make mrproper'
MRPROPER_DIRS  += include/config usr/include include/generated          \
		  arch/*/include/generated .tmp_objdiff
MRPROPER_FILES += .config .config.old .version \
		  Module.symvers tags TAGS cscope* GPATH GTAGS GRTAGS GSYMS \
		  signing_key.pem signing_key.priv signing_key.x509	\
		  x509.genkey extra_certificates signing_key.x509.keyid	\
		  signing_key.x509.signer vmlinux-gdb.py

# clean - Delete most, but leave enough to build external modules
#
clean: rm-dirs  := $(CLEAN_DIRS)
clean: rm-files := $(CLEAN_FILES)
clean-dirs      := $(addprefix _clean_, . $(vmlinux-alldirs) Documentation samples)

PHONY += $(clean-dirs) clean archclean vmlinuxclean
$(clean-dirs):
	$(Q)$(MAKE) $(clean)=$(patsubst _clean_%,%,$@)

vmlinuxclean:
	$(Q)$(CONFIG_SHELL) $(srctree)/scripts/link-vmlinux.sh clean
	$(Q)$(if $(ARCH_POSTLINK), $(MAKE) -f $(ARCH_POSTLINK) clean)

clean: archclean vmlinuxclean

# mrproper - Delete all generated files, including .config
#
mrproper: rm-dirs  := $(wildcard $(MRPROPER_DIRS))
mrproper: rm-files := $(wildcard $(MRPROPER_FILES))
mrproper-dirs      := $(addprefix _mrproper_,scripts)

PHONY += $(mrproper-dirs) mrproper archmrproper
$(mrproper-dirs):
	$(Q)$(MAKE) $(clean)=$(patsubst _mrproper_%,%,$@)

mrproper: clean archmrproper $(mrproper-dirs)
	$(call cmd,rmdirs)
	$(call cmd,rmfiles)

# distclean
#
PHONY += distclean

distclean: mrproper
	@find $(srctree) $(RCS_FIND_IGNORE) \
		\( -name '*.orig' -o -name '*.rej' -o -name '*~' \
		-o -name '*.bak' -o -name '#*#' -o -name '*%' \
		-o -name 'core' \) \
		-type f -print | xargs rm -f


# Packaging of the kernel to various formats
# ---------------------------------------------------------------------------
# rpm target kept for backward compatibility
package-dir	:= scripts/package

%src-pkg: FORCE
	$(Q)$(MAKE) $(build)=$(package-dir) $@
%pkg: include/config/kernel.release FORCE
	$(Q)$(MAKE) $(build)=$(package-dir) $@
rpm: include/config/kernel.release FORCE
	$(Q)$(MAKE) $(build)=$(package-dir) $@


# Brief documentation of the typical targets used
# ---------------------------------------------------------------------------

boards := $(wildcard $(srctree)/arch/$(SRCARCH)/configs/*_defconfig)
boards := $(sort $(notdir $(boards)))
board-dirs := $(dir $(wildcard $(srctree)/arch/$(SRCARCH)/configs/*/*_defconfig))
board-dirs := $(sort $(notdir $(board-dirs:/=)))

PHONY += help
help:
	@echo  'Cleaning targets:'
	@echo  '  clean		  - Remove most generated files but keep the config and'
	@echo  '                    enough build support to build external modules'
	@echo  '  mrproper	  - Remove all generated files + config + various backup files'
	@echo  '  distclean	  - mrproper + remove editor backup and patch files'
	@echo  ''
	@echo  'Configuration targets:'
	@$(MAKE) -f $(srctree)/scripts/kconfig/Makefile help
	@echo  ''
	@echo  'Other generic targets:'
	@echo  '  all		  - Build all targets marked with [*]'
	@echo  '* vmlinux	  - Build the bare kernel'
	@echo  '* modules	  - Build all modules'
	@echo  '  modules_install - Install all modules to INSTALL_MOD_PATH (default: /)'
	@echo  '  dir/            - Build all files in dir and below'
	@echo  '  dir/file.[ois]  - Build specified target only'
	@echo  '  dir/file.ll     - Build the LLVM assembly file'
	@echo  '                    (requires compiler support for LLVM assembly generation)'
	@echo  '  dir/file.lst    - Build specified mixed source/assembly target only'
	@echo  '                    (requires a recent binutils and recent build (System.map))'
	@echo  '  dir/file.ko     - Build module including final link'
	@echo  '  modules_prepare - Set up for building external modules'
	@echo  '  tags/TAGS	  - Generate tags file for editors'
	@echo  '  cscope	  - Generate cscope index'
	@echo  '  gtags           - Generate GNU GLOBAL index'
	@echo  '  kernelrelease	  - Output the release version string (use with make -s)'
	@echo  '  kernelversion	  - Output the version stored in Makefile (use with make -s)'
	@echo  '  image_name	  - Output the image name (use with make -s)'
	@echo  '  headers_install - Install sanitised kernel headers to INSTALL_HDR_PATH'; \
	 echo  '                    (default: $(INSTALL_HDR_PATH))'; \
	 echo  ''
	@echo  'Static analysers:'
	@echo  '  checkstack      - Generate a list of stack hogs'
	@echo  '  namespacecheck  - Name space analysis on compiled kernel'
	@echo  '  versioncheck    - Sanity check on version.h usage'
	@echo  '  includecheck    - Check for duplicate included header files'
	@echo  '  export_report   - List the usages of all exported symbols'
	@echo  '  headers_check   - Sanity check on exported headers'
	@echo  '  headerdep       - Detect inclusion cycles in headers'
	@echo  '  coccicheck      - Check with Coccinelle'
	@echo  ''
	@echo  'Kernel selftest:'
	@echo  '  kselftest       - Build and run kernel selftest (run as root)'
	@echo  '                    Build, install, and boot kernel before'
	@echo  '                    running kselftest on it'
	@echo  '  kselftest-clean - Remove all generated kselftest files'
	@echo  '  kselftest-merge - Merge all the config dependencies of kselftest to existing'
	@echo  '                    .config.'
	@echo  ''
	@echo 'Userspace tools targets:'
	@echo '  use "make tools/help"'
	@echo '  or  "cd tools; make help"'
	@echo  ''
	@echo  'Kernel packaging:'
	@$(MAKE) $(build)=$(package-dir) help
	@echo  ''
	@echo  'Documentation targets:'
	@$(MAKE) -f $(srctree)/Documentation/Makefile dochelp
	@echo  ''
	@echo  'Architecture specific targets ($(SRCARCH)):'
	@$(if $(archhelp),$(archhelp),\
		echo '  No architecture specific help defined for $(SRCARCH)')
	@echo  ''
	@$(if $(boards), \
		$(foreach b, $(boards), \
		printf "  %-24s - Build for %s\\n" $(b) $(subst _defconfig,,$(b));) \
		echo '')
	@$(if $(board-dirs), \
		$(foreach b, $(board-dirs), \
		printf "  %-16s - Show %s-specific targets\\n" help-$(b) $(b);) \
		printf "  %-16s - Show all of the above\\n" help-boards; \
		echo '')

	@echo  '  make V=0|1 [targets] 0 => quiet build (default), 1 => verbose build'
	@echo  '  make V=2   [targets] 2 => give reason for rebuild of target'
	@echo  '  make O=dir [targets] Locate all output files in "dir", including .config'
	@echo  '  make C=1   [targets] Check re-compiled c source with $$CHECK (sparse by default)'
	@echo  '  make C=2   [targets] Force check of all c source with $$CHECK'
	@echo  '  make RECORDMCOUNT_WARN=1 [targets] Warn about ignored mcount sections'
	@echo  '  make W=n   [targets] Enable extra gcc checks, n=1,2,3 where'
	@echo  '		1: warnings which may be relevant and do not occur too often'
	@echo  '		2: warnings which occur quite often but may still be relevant'
	@echo  '		3: more obscure warnings, can most likely be ignored'
	@echo  '		Multiple levels can be combined with W=12 or W=123'
	@echo  ''
	@echo  'Execute "make" or "make all" to build all targets marked with [*] '
	@echo  'For further info see the ./README file'


help-board-dirs := $(addprefix help-,$(board-dirs))

help-boards: $(help-board-dirs)

boards-per-dir = $(sort $(notdir $(wildcard $(srctree)/arch/$(SRCARCH)/configs/$*/*_defconfig)))

$(help-board-dirs): help-%:
	@echo  'Architecture specific targets ($(SRCARCH) $*):'
	@$(if $(boards-per-dir), \
		$(foreach b, $(boards-per-dir), \
		printf "  %-24s - Build for %s\\n" $*/$(b) $(subst _defconfig,,$(b));) \
		echo '')


# Documentation targets
# ---------------------------------------------------------------------------
DOC_TARGETS := xmldocs latexdocs pdfdocs htmldocs epubdocs cleandocs \
	       linkcheckdocs dochelp refcheckdocs
PHONY += $(DOC_TARGETS)
$(DOC_TARGETS): scripts_basic FORCE
	$(Q)$(MAKE) $(build)=Documentation $@

else # KBUILD_EXTMOD

###
# External module support.
# When building external modules the kernel used as basis is considered
# read-only, and no consistency checks are made and the make
# system is not used on the basis kernel. If updates are required
# in the basis kernel ordinary make commands (without M=...) must
# be used.
#
# The following are the only valid targets when building external
# modules.
# make M=dir clean     Delete all automatically generated files
# make M=dir modules   Make all modules in specified dir
# make M=dir	       Same as 'make M=dir modules'
# make M=dir modules_install
#                      Install the modules built in the module directory
#                      Assumes install directory is already created

# We are always building modules
KBUILD_MODULES := 1
PHONY += crmodverdir
crmodverdir:
	$(cmd_crmodverdir)

PHONY += $(objtree)/Module.symvers
$(objtree)/Module.symvers:
	@test -e $(objtree)/Module.symvers || ( \
	echo; \
	echo "  WARNING: Symbol version dump $(objtree)/Module.symvers"; \
	echo "           is missing; modules will have no dependencies and modversions."; \
	echo )

module-dirs := $(addprefix _module_,$(KBUILD_EXTMOD))
PHONY += $(module-dirs) modules
$(module-dirs): crmodverdir $(objtree)/Module.symvers
	$(Q)$(MAKE) $(build)=$(patsubst _module_%,%,$@)

modules: $(module-dirs)
	@$(kecho) '  Building modules, stage 2.';
	$(Q)$(MAKE) -f $(srctree)/scripts/Makefile.modpost

PHONY += modules_install
modules_install: _emodinst_ _emodinst_post

install-dir := $(if $(INSTALL_MOD_DIR),$(INSTALL_MOD_DIR),extra)
PHONY += _emodinst_
_emodinst_:
	$(Q)mkdir -p $(MODLIB)/$(install-dir)
	$(Q)$(MAKE) -f $(srctree)/scripts/Makefile.modinst

PHONY += _emodinst_post
_emodinst_post: _emodinst_
	$(call cmd,depmod)

clean-dirs := $(addprefix _clean_,$(KBUILD_EXTMOD))

PHONY += $(clean-dirs) clean
$(clean-dirs):
	$(Q)$(MAKE) $(clean)=$(patsubst _clean_%,%,$@)

clean:	rm-dirs := $(MODVERDIR)
clean: rm-files := $(KBUILD_EXTMOD)/Module.symvers

PHONY += help
help:
	@echo  '  Building external modules.'
	@echo  '  Syntax: make -C path/to/kernel/src M=$$PWD target'
	@echo  ''
	@echo  '  modules         - default target, build the module(s)'
	@echo  '  modules_install - install the module'
	@echo  '  clean           - remove generated files in module directory only'
	@echo  ''

# Dummies...
PHONY += prepare scripts
prepare: ;
scripts: ;
endif # KBUILD_EXTMOD

clean: $(clean-dirs)
	$(call cmd,rmdirs)
	$(call cmd,rmfiles)
	@find $(if $(KBUILD_EXTMOD), $(KBUILD_EXTMOD), .) $(RCS_FIND_IGNORE) \
		\( -name '*.[oas]' -o -name '*.ko' -o -name '.*.cmd' \
		-o -name '*.ko.*' -o -name '*.dtb' -o -name '*.dtb.S' \
		-o -name '*.dwo'  \
		-o -name '*.su'  \
		-o -name '.*.d' -o -name '.*.tmp' -o -name '*.mod.c' \
		-o -name '*.symtypes' -o -name 'modules.order' \
		-o -name modules.builtin -o -name '.tmp_*.o.*' \
		-o -name .cache.mk \
		-o -name '*.c.[012]*.*' \
		-o -name '*.ll' \
		-o -name '*.gcno' \) -type f -print | xargs rm -f

# Generate tags for editors
# ---------------------------------------------------------------------------
quiet_cmd_tags = GEN     $@
      cmd_tags = $(CONFIG_SHELL) $(srctree)/scripts/tags.sh $@

tags TAGS cscope gtags: FORCE
	$(call cmd,tags)

# Scripts to check various things for consistency
# ---------------------------------------------------------------------------

PHONY += includecheck versioncheck coccicheck namespacecheck export_report

includecheck:
	find $(srctree)/* $(RCS_FIND_IGNORE) \
		-name '*.[hcS]' -type f -print | sort \
		| xargs $(PERL) -w $(srctree)/scripts/checkincludes.pl

versioncheck:
	find $(srctree)/* $(RCS_FIND_IGNORE) \
		-name '*.[hcS]' -type f -print | sort \
		| xargs $(PERL) -w $(srctree)/scripts/checkversion.pl

coccicheck:
	$(Q)$(CONFIG_SHELL) $(srctree)/scripts/$@

namespacecheck:
	$(PERL) $(srctree)/scripts/namespace.pl

export_report:
	$(PERL) $(srctree)/scripts/export_report.pl

endif #ifeq ($(config-targets),1)
endif #ifeq ($(mixed-targets),1)

PHONY += checkstack kernelrelease kernelversion image_name

# UML needs a little special treatment here.  It wants to use the host
# toolchain, so needs $(SUBARCH) passed to checkstack.pl.  Everyone
# else wants $(ARCH), including people doing cross-builds, which means
# that $(SUBARCH) doesn't work here.
ifeq ($(ARCH), um)
CHECKSTACK_ARCH := $(SUBARCH)
else
CHECKSTACK_ARCH := $(ARCH)
endif
checkstack:
	$(OBJDUMP) -d vmlinux $$(find . -name '*.ko') | \
	$(PERL) $(src)/scripts/checkstack.pl $(CHECKSTACK_ARCH)

kernelrelease:
	@echo "$(KERNELVERSION)$$($(CONFIG_SHELL) $(srctree)/scripts/setlocalversion $(srctree))"

kernelversion:
	@echo $(KERNELVERSION)

image_name:
	@echo $(KBUILD_IMAGE)

# Clear a bunch of variables before executing the submake
tools/: FORCE
	$(Q)mkdir -p $(objtree)/tools
	$(Q)$(MAKE) LDFLAGS= MAKEFLAGS="$(tools_silent) $(filter --j% -j,$(MAKEFLAGS))" O=$(abspath $(objtree)) subdir=tools -C $(src)/tools/

tools/%: FORCE
	$(Q)mkdir -p $(objtree)/tools
	$(Q)$(MAKE) LDFLAGS= MAKEFLAGS="$(tools_silent) $(filter --j% -j,$(MAKEFLAGS))" O=$(abspath $(objtree)) subdir=tools -C $(src)/tools/ $*

# Single targets
# ---------------------------------------------------------------------------
# Single targets are compatible with:
# - build with mixed source and output
# - build with separate output dir 'make O=...'
# - external modules
#
#  target-dir => where to store outputfile
#  build-dir  => directory in kernel source tree to use

ifeq ($(KBUILD_EXTMOD),)
        build-dir  = $(patsubst %/,%,$(dir $@))
        target-dir = $(dir $@)
else
        zap-slash=$(filter-out .,$(patsubst %/,%,$(dir $@)))
        build-dir  = $(KBUILD_EXTMOD)$(if $(zap-slash),/$(zap-slash))
        target-dir = $(if $(KBUILD_EXTMOD),$(dir $<),$(dir $@))
endif

%.s: %.c prepare scripts FORCE
	$(Q)$(MAKE) $(build)=$(build-dir) $(target-dir)$(notdir $@)
%.i: %.c prepare scripts FORCE
	$(Q)$(MAKE) $(build)=$(build-dir) $(target-dir)$(notdir $@)
%.o: %.c prepare scripts FORCE
	$(Q)$(MAKE) $(build)=$(build-dir) $(target-dir)$(notdir $@)
%.lst: %.c prepare scripts FORCE
	$(Q)$(MAKE) $(build)=$(build-dir) $(target-dir)$(notdir $@)
%.s: %.S prepare scripts FORCE
	$(Q)$(MAKE) $(build)=$(build-dir) $(target-dir)$(notdir $@)
%.o: %.S prepare scripts FORCE
	$(Q)$(MAKE) $(build)=$(build-dir) $(target-dir)$(notdir $@)
%.symtypes: %.c prepare scripts FORCE
	$(Q)$(MAKE) $(build)=$(build-dir) $(target-dir)$(notdir $@)
%.ll: %.c prepare scripts FORCE
	$(Q)$(MAKE) $(build)=$(build-dir) $(target-dir)$(notdir $@)

# Modules
/: prepare scripts FORCE
	$(cmd_crmodverdir)
	$(Q)$(MAKE) KBUILD_MODULES=$(if $(CONFIG_MODULES),1) \
	$(build)=$(build-dir)
# Make sure the latest headers are built for Documentation
Documentation/ samples/: headers_install
%/: prepare scripts FORCE
	$(cmd_crmodverdir)
	$(Q)$(MAKE) KBUILD_MODULES=$(if $(CONFIG_MODULES),1) \
	$(build)=$(build-dir)
%.ko: prepare scripts FORCE
	$(cmd_crmodverdir)
	$(Q)$(MAKE) KBUILD_MODULES=$(if $(CONFIG_MODULES),1)   \
	$(build)=$(build-dir) $(@:.ko=.o)
	$(Q)$(MAKE) -f $(srctree)/scripts/Makefile.modpost

# FIXME Should go into a make.lib or something
# ===========================================================================

quiet_cmd_rmdirs = $(if $(wildcard $(rm-dirs)),CLEAN   $(wildcard $(rm-dirs)))
      cmd_rmdirs = rm -rf $(rm-dirs)

quiet_cmd_rmfiles = $(if $(wildcard $(rm-files)),CLEAN   $(wildcard $(rm-files)))
      cmd_rmfiles = rm -f $(rm-files)

# Run depmod only if we have System.map and depmod is executable
quiet_cmd_depmod = DEPMOD  $(KERNELRELEASE)
      cmd_depmod = $(CONFIG_SHELL) $(srctree)/scripts/depmod.sh $(DEPMOD) \
                   $(KERNELRELEASE) "$(patsubst y,_,$(CONFIG_HAVE_UNDERSCORE_SYMBOL_PREFIX))"

# Create temporary dir for module support files
# clean it up only when building all modules
cmd_crmodverdir = $(Q)mkdir -p $(MODVERDIR) \
                  $(if $(KBUILD_MODULES),; rm -f $(MODVERDIR)/*)

# read all saved command lines

cmd_files := $(wildcard .*.cmd $(foreach f,$(sort $(targets)),$(dir $(f)).$(notdir $(f)).cmd))

ifneq ($(cmd_files),)
  $(cmd_files): ;	# Do not try to update included dependency files
  include $(cmd_files)
endif

endif	# skip-makefile

PHONY += FORCE
FORCE:

# Declare the contents of the .PHONY variable as phony.  We keep that
# information in a variable so we can use it in if_changed and friends.
.PHONY: $(PHONY)<|MERGE_RESOLUTION|>--- conflicted
+++ resolved
@@ -394,10 +394,6 @@
 CFLAGS_KERNEL	=
 AFLAGS_KERNEL	=
 LDFLAGS_vmlinux =
-<<<<<<< HEAD
-CFLAGS_GCOV	:= -fprofile-arcs -ftest-coverage -fno-tree-loop-im $(call cc-disable-warning,maybe-uninitialized,)
-=======
->>>>>>> 7f855fc8
 
 # Use USERINCLUDE when you must reference the UAPI directories only.
 USERINCLUDE    := \
@@ -611,7 +607,6 @@
 KBUILD_CFLAGS	+= $(call cc-option,-fno-PIE)
 KBUILD_AFLAGS	+= $(call cc-option,-fno-PIE)
 CFLAGS_GCOV	:= -fprofile-arcs -ftest-coverage -fno-tree-loop-im $(call cc-disable-warning,maybe-uninitialized,)
-CFLAGS_KCOV	:= $(call cc-option,-fsanitize-coverage=trace-pc,)
 export CFLAGS_GCOV CFLAGS_KCOV
 
 # The arch Makefile can set ARCH_{CPP,A,C}FLAGS to override the default
