--- conflicted
+++ resolved
@@ -33,17 +33,10 @@
 MODULE_PARM_DESC(source, "Select trusted keys source (tpm, tee or caam)");
 
 static const struct trusted_key_source trusted_key_sources[] = {
-<<<<<<< HEAD
-#if IS_REACHABLE(CONFIG_TCG_TPM)
-	{ "tpm", &trusted_key_tpm_ops },
-#endif
-#if IS_REACHABLE(CONFIG_TEE)
-=======
 #if defined(CONFIG_TRUSTED_KEYS_TPM)
 	{ "tpm", &trusted_key_tpm_ops },
 #endif
 #if defined(CONFIG_TRUSTED_KEYS_TEE)
->>>>>>> 88084a3d
 	{ "tee", &trusted_key_tee_ops },
 #endif
 #if defined(CONFIG_TRUSTED_KEYS_CAAM)
