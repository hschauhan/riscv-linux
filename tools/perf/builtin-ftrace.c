--- conflicted
+++ resolved
@@ -281,11 +281,7 @@
 	int ret;
 	int last_cpu;
 
-<<<<<<< HEAD
-	last_cpu = perf_cpu_map__cpu(cpumap, cpumap->nr - 1).cpu;
-=======
 	last_cpu = perf_cpu_map__cpu(cpumap, perf_cpu_map__nr(cpumap) - 1).cpu;
->>>>>>> ed9f4f96
 	mask_size = last_cpu / 4 + 2; /* one more byte for EOS */
 	mask_size += last_cpu / 32; /* ',' is needed for every 32th cpus */
 
@@ -1218,12 +1214,6 @@
 	/* for backward compatibility */
 	if (subcmd == PERF_FTRACE_NONE)
 		subcmd = PERF_FTRACE_TRACE;
-<<<<<<< HEAD
-
-	argc = parse_options(argc, argv, options, ftrace_usage,
-			    PARSE_OPT_STOP_AT_NON_OPTION);
-	if (argc < 0) {
-=======
 
 	argc = parse_options(argc, argv, options, ftrace_usage,
 			    PARSE_OPT_STOP_AT_NON_OPTION);
@@ -1250,7 +1240,6 @@
 	case PERF_FTRACE_NONE:
 	default:
 		pr_err("Invalid subcommand\n");
->>>>>>> ed9f4f96
 		ret = -EINVAL;
 		goto out_delete_filters;
 	}
@@ -1282,31 +1271,7 @@
 			goto out_delete_evlist;
 	}
 
-<<<<<<< HEAD
-	switch (subcmd) {
-	case PERF_FTRACE_TRACE:
-		if (!argc && target__none(&ftrace.target))
-			ftrace.target.system_wide = true;
-		ret = __cmd_ftrace(&ftrace);
-		break;
-	case PERF_FTRACE_LATENCY:
-		if (list_empty(&ftrace.filters)) {
-			pr_err("Should provide a function to measure\n");
-			parse_options_usage(ftrace_usage, options, "T", 1);
-			ret = -EINVAL;
-			goto out_delete_evlist;
-		}
-		ret = __cmd_latency(&ftrace);
-		break;
-	case PERF_FTRACE_NONE:
-	default:
-		pr_err("Invalid subcommand\n");
-		ret = -EINVAL;
-		break;
-	}
-=======
 	ret = cmd_func(&ftrace);
->>>>>>> ed9f4f96
 
 out_delete_evlist:
 	evlist__delete(ftrace.evlist);
