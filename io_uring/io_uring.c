// SPDX-License-Identifier: GPL-2.0
/*
 * Shared application/kernel submission and completion ring pairs, for
 * supporting fast/efficient IO.
 *
 * A note on the read/write ordering memory barriers that are matched between
 * the application and kernel side.
 *
 * After the application reads the CQ ring tail, it must use an
 * appropriate smp_rmb() to pair with the smp_wmb() the kernel uses
 * before writing the tail (using smp_load_acquire to read the tail will
 * do). It also needs a smp_mb() before updating CQ head (ordering the
 * entry load(s) with the head store), pairing with an implicit barrier
 * through a control-dependency in io_get_cqe (smp_store_release to
 * store head will do). Failure to do so could lead to reading invalid
 * CQ entries.
 *
 * Likewise, the application must use an appropriate smp_wmb() before
 * writing the SQ tail (ordering SQ entry stores with the tail store),
 * which pairs with smp_load_acquire in io_get_sqring (smp_store_release
 * to store the tail will do). And it needs a barrier ordering the SQ
 * head load before writing new SQ entries (smp_load_acquire to read
 * head will do).
 *
 * When using the SQ poll thread (IORING_SETUP_SQPOLL), the application
 * needs to check the SQ flags for IORING_SQ_NEED_WAKEUP *after*
 * updating the SQ tail; a full memory barrier smp_mb() is needed
 * between.
 *
 * Also see the examples in the liburing library:
 *
 *	git://git.kernel.dk/liburing
 *
 * io_uring also uses READ/WRITE_ONCE() for _any_ store or load that happens
 * from data shared between the kernel and application. This is done both
 * for ordering purposes, but also to ensure that once a value is loaded from
 * data that the application could potentially modify, it remains stable.
 *
 * Copyright (C) 2018-2019 Jens Axboe
 * Copyright (c) 2018-2019 Christoph Hellwig
 */
#include <linux/kernel.h>
#include <linux/init.h>
#include <linux/errno.h>
#include <linux/syscalls.h>
#include <net/compat.h>
#include <linux/refcount.h>
#include <linux/uio.h>
#include <linux/bits.h>

#include <linux/sched/signal.h>
#include <linux/fs.h>
#include <linux/file.h>
#include <linux/fdtable.h>
#include <linux/mm.h>
#include <linux/mman.h>
#include <linux/percpu.h>
#include <linux/slab.h>
#include <linux/bvec.h>
#include <linux/net.h>
#include <net/sock.h>
#include <net/af_unix.h>
#include <linux/anon_inodes.h>
#include <linux/sched/mm.h>
#include <linux/uaccess.h>
#include <linux/nospec.h>
#include <linux/highmem.h>
#include <linux/fsnotify.h>
#include <linux/fadvise.h>
#include <linux/task_work.h>
#include <linux/io_uring.h>
#include <linux/io_uring/cmd.h>
#include <linux/audit.h>
#include <linux/security.h>
#include <asm/shmparam.h>

#define CREATE_TRACE_POINTS
#include <trace/events/io_uring.h>

#include <uapi/linux/io_uring.h>

#include "io-wq.h"

#include "io_uring.h"
#include "opdef.h"
#include "refs.h"
#include "tctx.h"
#include "register.h"
#include "sqpoll.h"
#include "fdinfo.h"
#include "kbuf.h"
#include "rsrc.h"
#include "cancel.h"
#include "net.h"
#include "notif.h"
#include "waitid.h"
#include "futex.h"

#include "timeout.h"
#include "poll.h"
#include "rw.h"
#include "alloc_cache.h"

#define IORING_MAX_ENTRIES	32768
#define IORING_MAX_CQ_ENTRIES	(2 * IORING_MAX_ENTRIES)

#define SQE_COMMON_FLAGS (IOSQE_FIXED_FILE | IOSQE_IO_LINK | \
			  IOSQE_IO_HARDLINK | IOSQE_ASYNC)

#define SQE_VALID_FLAGS	(SQE_COMMON_FLAGS | IOSQE_BUFFER_SELECT | \
			IOSQE_IO_DRAIN | IOSQE_CQE_SKIP_SUCCESS)

#define IO_REQ_CLEAN_FLAGS (REQ_F_BUFFER_SELECTED | REQ_F_NEED_CLEANUP | \
				REQ_F_POLLED | REQ_F_INFLIGHT | REQ_F_CREDS | \
				REQ_F_ASYNC_DATA)

#define IO_REQ_CLEAN_SLOW_FLAGS (REQ_F_REFCOUNT | REQ_F_LINK | REQ_F_HARDLINK |\
				 IO_REQ_CLEAN_FLAGS)

#define IO_TCTX_REFS_CACHE_NR	(1U << 10)

#define IO_COMPL_BATCH			32
#define IO_REQ_ALLOC_BATCH		8

enum {
	IO_CHECK_CQ_OVERFLOW_BIT,
	IO_CHECK_CQ_DROPPED_BIT,
};

struct io_defer_entry {
	struct list_head	list;
	struct io_kiocb		*req;
	u32			seq;
};

/* requests with any of those set should undergo io_disarm_next() */
#define IO_DISARM_MASK (REQ_F_ARM_LTIMEOUT | REQ_F_LINK_TIMEOUT | REQ_F_FAIL)
#define IO_REQ_LINK_FLAGS (REQ_F_LINK | REQ_F_HARDLINK)

static bool io_uring_try_cancel_requests(struct io_ring_ctx *ctx,
					 struct task_struct *task,
					 bool cancel_all);

static void io_queue_sqe(struct io_kiocb *req);

struct kmem_cache *req_cachep;

static int __read_mostly sysctl_io_uring_disabled;
static int __read_mostly sysctl_io_uring_group = -1;

#ifdef CONFIG_SYSCTL
static struct ctl_table kernel_io_uring_disabled_table[] = {
	{
		.procname	= "io_uring_disabled",
		.data		= &sysctl_io_uring_disabled,
		.maxlen		= sizeof(sysctl_io_uring_disabled),
		.mode		= 0644,
		.proc_handler	= proc_dointvec_minmax,
		.extra1		= SYSCTL_ZERO,
		.extra2		= SYSCTL_TWO,
	},
	{
		.procname	= "io_uring_group",
		.data		= &sysctl_io_uring_group,
		.maxlen		= sizeof(gid_t),
		.mode		= 0644,
		.proc_handler	= proc_dointvec,
	},
	{},
};
#endif

static inline void io_submit_flush_completions(struct io_ring_ctx *ctx)
{
	if (!wq_list_empty(&ctx->submit_state.compl_reqs) ||
	    ctx->submit_state.cqes_count)
		__io_submit_flush_completions(ctx);
}

static inline unsigned int __io_cqring_events(struct io_ring_ctx *ctx)
{
	return ctx->cached_cq_tail - READ_ONCE(ctx->rings->cq.head);
}

static inline unsigned int __io_cqring_events_user(struct io_ring_ctx *ctx)
{
	return READ_ONCE(ctx->rings->cq.tail) - READ_ONCE(ctx->rings->cq.head);
}

static bool io_match_linked(struct io_kiocb *head)
{
	struct io_kiocb *req;

	io_for_each_link(req, head) {
		if (req->flags & REQ_F_INFLIGHT)
			return true;
	}
	return false;
}

/*
 * As io_match_task() but protected against racing with linked timeouts.
 * User must not hold timeout_lock.
 */
bool io_match_task_safe(struct io_kiocb *head, struct task_struct *task,
			bool cancel_all)
{
	bool matched;

	if (task && head->task != task)
		return false;
	if (cancel_all)
		return true;

	if (head->flags & REQ_F_LINK_TIMEOUT) {
		struct io_ring_ctx *ctx = head->ctx;

		/* protect against races with linked timeouts */
		spin_lock_irq(&ctx->timeout_lock);
		matched = io_match_linked(head);
		spin_unlock_irq(&ctx->timeout_lock);
	} else {
		matched = io_match_linked(head);
	}
	return matched;
}

static inline void req_fail_link_node(struct io_kiocb *req, int res)
{
	req_set_fail(req);
	io_req_set_res(req, res, 0);
}

static inline void io_req_add_to_cache(struct io_kiocb *req, struct io_ring_ctx *ctx)
{
	wq_stack_add_head(&req->comp_list, &ctx->submit_state.free_list);
}

static __cold void io_ring_ctx_ref_free(struct percpu_ref *ref)
{
	struct io_ring_ctx *ctx = container_of(ref, struct io_ring_ctx, refs);

	complete(&ctx->ref_comp);
}

static __cold void io_fallback_req_func(struct work_struct *work)
{
	struct io_ring_ctx *ctx = container_of(work, struct io_ring_ctx,
						fallback_work.work);
	struct llist_node *node = llist_del_all(&ctx->fallback_llist);
	struct io_kiocb *req, *tmp;
	struct io_tw_state ts = { .locked = true, };

	percpu_ref_get(&ctx->refs);
	mutex_lock(&ctx->uring_lock);
	llist_for_each_entry_safe(req, tmp, node, io_task_work.node)
		req->io_task_work.func(req, &ts);
	if (WARN_ON_ONCE(!ts.locked))
		return;
	io_submit_flush_completions(ctx);
	mutex_unlock(&ctx->uring_lock);
	percpu_ref_put(&ctx->refs);
}

static int io_alloc_hash_table(struct io_hash_table *table, unsigned bits)
{
	unsigned hash_buckets = 1U << bits;
	size_t hash_size = hash_buckets * sizeof(table->hbs[0]);

	table->hbs = kmalloc(hash_size, GFP_KERNEL);
	if (!table->hbs)
		return -ENOMEM;

	table->hash_bits = bits;
	init_hash_table(table, hash_buckets);
	return 0;
}

static __cold struct io_ring_ctx *io_ring_ctx_alloc(struct io_uring_params *p)
{
	struct io_ring_ctx *ctx;
	int hash_bits;

	ctx = kzalloc(sizeof(*ctx), GFP_KERNEL);
	if (!ctx)
		return NULL;

	xa_init(&ctx->io_bl_xa);

	/*
	 * Use 5 bits less than the max cq entries, that should give us around
	 * 32 entries per hash list if totally full and uniformly spread, but
	 * don't keep too many buckets to not overconsume memory.
	 */
	hash_bits = ilog2(p->cq_entries) - 5;
	hash_bits = clamp(hash_bits, 1, 8);
	if (io_alloc_hash_table(&ctx->cancel_table, hash_bits))
		goto err;
	if (io_alloc_hash_table(&ctx->cancel_table_locked, hash_bits))
		goto err;
	if (percpu_ref_init(&ctx->refs, io_ring_ctx_ref_free,
			    0, GFP_KERNEL))
		goto err;

	ctx->flags = p->flags;
	init_waitqueue_head(&ctx->sqo_sq_wait);
	INIT_LIST_HEAD(&ctx->sqd_list);
	INIT_LIST_HEAD(&ctx->cq_overflow_list);
	INIT_LIST_HEAD(&ctx->io_buffers_cache);
	INIT_HLIST_HEAD(&ctx->io_buf_list);
	io_alloc_cache_init(&ctx->rsrc_node_cache, IO_NODE_ALLOC_CACHE_MAX,
			    sizeof(struct io_rsrc_node));
	io_alloc_cache_init(&ctx->apoll_cache, IO_ALLOC_CACHE_MAX,
			    sizeof(struct async_poll));
	io_alloc_cache_init(&ctx->netmsg_cache, IO_ALLOC_CACHE_MAX,
			    sizeof(struct io_async_msghdr));
	io_futex_cache_init(ctx);
	init_completion(&ctx->ref_comp);
	xa_init_flags(&ctx->personalities, XA_FLAGS_ALLOC1);
	mutex_init(&ctx->uring_lock);
	init_waitqueue_head(&ctx->cq_wait);
	init_waitqueue_head(&ctx->poll_wq);
	init_waitqueue_head(&ctx->rsrc_quiesce_wq);
	spin_lock_init(&ctx->completion_lock);
	spin_lock_init(&ctx->timeout_lock);
	INIT_WQ_LIST(&ctx->iopoll_list);
	INIT_LIST_HEAD(&ctx->io_buffers_comp);
	INIT_LIST_HEAD(&ctx->defer_list);
	INIT_LIST_HEAD(&ctx->timeout_list);
	INIT_LIST_HEAD(&ctx->ltimeout_list);
	INIT_LIST_HEAD(&ctx->rsrc_ref_list);
	init_llist_head(&ctx->work_llist);
	INIT_LIST_HEAD(&ctx->tctx_list);
	ctx->submit_state.free_list.next = NULL;
	INIT_WQ_LIST(&ctx->locked_free_list);
	INIT_HLIST_HEAD(&ctx->waitid_list);
#ifdef CONFIG_FUTEX
	INIT_HLIST_HEAD(&ctx->futex_list);
#endif
	INIT_DELAYED_WORK(&ctx->fallback_work, io_fallback_req_func);
	INIT_WQ_LIST(&ctx->submit_state.compl_reqs);
	INIT_HLIST_HEAD(&ctx->cancelable_uring_cmd);
	return ctx;
err:
	kfree(ctx->cancel_table.hbs);
	kfree(ctx->cancel_table_locked.hbs);
	kfree(ctx->io_bl);
	xa_destroy(&ctx->io_bl_xa);
	kfree(ctx);
	return NULL;
}

static void io_account_cq_overflow(struct io_ring_ctx *ctx)
{
	struct io_rings *r = ctx->rings;

	WRITE_ONCE(r->cq_overflow, READ_ONCE(r->cq_overflow) + 1);
	ctx->cq_extra--;
}

static bool req_need_defer(struct io_kiocb *req, u32 seq)
{
	if (unlikely(req->flags & REQ_F_IO_DRAIN)) {
		struct io_ring_ctx *ctx = req->ctx;

		return seq + READ_ONCE(ctx->cq_extra) != ctx->cached_cq_tail;
	}

	return false;
}

static void io_clean_op(struct io_kiocb *req)
{
	if (req->flags & REQ_F_BUFFER_SELECTED) {
		spin_lock(&req->ctx->completion_lock);
		io_put_kbuf_comp(req);
		spin_unlock(&req->ctx->completion_lock);
	}

	if (req->flags & REQ_F_NEED_CLEANUP) {
		const struct io_cold_def *def = &io_cold_defs[req->opcode];

		if (def->cleanup)
			def->cleanup(req);
	}
	if ((req->flags & REQ_F_POLLED) && req->apoll) {
		kfree(req->apoll->double_poll);
		kfree(req->apoll);
		req->apoll = NULL;
	}
	if (req->flags & REQ_F_INFLIGHT) {
		struct io_uring_task *tctx = req->task->io_uring;

		atomic_dec(&tctx->inflight_tracked);
	}
	if (req->flags & REQ_F_CREDS)
		put_cred(req->creds);
	if (req->flags & REQ_F_ASYNC_DATA) {
		kfree(req->async_data);
		req->async_data = NULL;
	}
	req->flags &= ~IO_REQ_CLEAN_FLAGS;
}

static inline void io_req_track_inflight(struct io_kiocb *req)
{
	if (!(req->flags & REQ_F_INFLIGHT)) {
		req->flags |= REQ_F_INFLIGHT;
		atomic_inc(&req->task->io_uring->inflight_tracked);
	}
}

static struct io_kiocb *__io_prep_linked_timeout(struct io_kiocb *req)
{
	if (WARN_ON_ONCE(!req->link))
		return NULL;

	req->flags &= ~REQ_F_ARM_LTIMEOUT;
	req->flags |= REQ_F_LINK_TIMEOUT;

	/* linked timeouts should have two refs once prep'ed */
	io_req_set_refcount(req);
	__io_req_set_refcount(req->link, 2);
	return req->link;
}

static inline struct io_kiocb *io_prep_linked_timeout(struct io_kiocb *req)
{
	if (likely(!(req->flags & REQ_F_ARM_LTIMEOUT)))
		return NULL;
	return __io_prep_linked_timeout(req);
}

static noinline void __io_arm_ltimeout(struct io_kiocb *req)
{
	io_queue_linked_timeout(__io_prep_linked_timeout(req));
}

static inline void io_arm_ltimeout(struct io_kiocb *req)
{
	if (unlikely(req->flags & REQ_F_ARM_LTIMEOUT))
		__io_arm_ltimeout(req);
}

static void io_prep_async_work(struct io_kiocb *req)
{
	const struct io_issue_def *def = &io_issue_defs[req->opcode];
	struct io_ring_ctx *ctx = req->ctx;

	if (!(req->flags & REQ_F_CREDS)) {
		req->flags |= REQ_F_CREDS;
		req->creds = get_current_cred();
	}

	req->work.list.next = NULL;
	req->work.flags = 0;
	req->work.cancel_seq = atomic_read(&ctx->cancel_seq);
	if (req->flags & REQ_F_FORCE_ASYNC)
		req->work.flags |= IO_WQ_WORK_CONCURRENT;

	if (req->file && !(req->flags & REQ_F_FIXED_FILE))
		req->flags |= io_file_get_flags(req->file);

	if (req->file && (req->flags & REQ_F_ISREG)) {
		bool should_hash = def->hash_reg_file;

		/* don't serialize this request if the fs doesn't need it */
		if (should_hash && (req->file->f_flags & O_DIRECT) &&
		    (req->file->f_mode & FMODE_DIO_PARALLEL_WRITE))
			should_hash = false;
		if (should_hash || (ctx->flags & IORING_SETUP_IOPOLL))
			io_wq_hash_work(&req->work, file_inode(req->file));
	} else if (!req->file || !S_ISBLK(file_inode(req->file)->i_mode)) {
		if (def->unbound_nonreg_file)
			req->work.flags |= IO_WQ_WORK_UNBOUND;
	}
}

static void io_prep_async_link(struct io_kiocb *req)
{
	struct io_kiocb *cur;

	if (req->flags & REQ_F_LINK_TIMEOUT) {
		struct io_ring_ctx *ctx = req->ctx;

		spin_lock_irq(&ctx->timeout_lock);
		io_for_each_link(cur, req)
			io_prep_async_work(cur);
		spin_unlock_irq(&ctx->timeout_lock);
	} else {
		io_for_each_link(cur, req)
			io_prep_async_work(cur);
	}
}

void io_queue_iowq(struct io_kiocb *req, struct io_tw_state *ts_dont_use)
{
	struct io_kiocb *link = io_prep_linked_timeout(req);
	struct io_uring_task *tctx = req->task->io_uring;

	BUG_ON(!tctx);
	BUG_ON(!tctx->io_wq);

	/* init ->work of the whole link before punting */
	io_prep_async_link(req);

	/*
	 * Not expected to happen, but if we do have a bug where this _can_
	 * happen, catch it here and ensure the request is marked as
	 * canceled. That will make io-wq go through the usual work cancel
	 * procedure rather than attempt to run this request (or create a new
	 * worker for it).
	 */
	if (WARN_ON_ONCE(!same_thread_group(req->task, current)))
		req->work.flags |= IO_WQ_WORK_CANCEL;

	trace_io_uring_queue_async_work(req, io_wq_is_hashed(&req->work));
	io_wq_enqueue(tctx->io_wq, &req->work);
	if (link)
		io_queue_linked_timeout(link);
}

static __cold void io_queue_deferred(struct io_ring_ctx *ctx)
{
	while (!list_empty(&ctx->defer_list)) {
		struct io_defer_entry *de = list_first_entry(&ctx->defer_list,
						struct io_defer_entry, list);

		if (req_need_defer(de->req, de->seq))
			break;
		list_del_init(&de->list);
		io_req_task_queue(de->req);
		kfree(de);
	}
}

void io_eventfd_ops(struct rcu_head *rcu)
{
	struct io_ev_fd *ev_fd = container_of(rcu, struct io_ev_fd, rcu);
	int ops = atomic_xchg(&ev_fd->ops, 0);

	if (ops & BIT(IO_EVENTFD_OP_SIGNAL_BIT))
		eventfd_signal_mask(ev_fd->cq_ev_fd, EPOLL_URING_WAKE);

	/* IO_EVENTFD_OP_FREE_BIT may not be set here depending on callback
	 * ordering in a race but if references are 0 we know we have to free
	 * it regardless.
	 */
	if (atomic_dec_and_test(&ev_fd->refs)) {
		eventfd_ctx_put(ev_fd->cq_ev_fd);
		kfree(ev_fd);
	}
}

static void io_eventfd_signal(struct io_ring_ctx *ctx)
{
	struct io_ev_fd *ev_fd = NULL;

	rcu_read_lock();
	/*
	 * rcu_dereference ctx->io_ev_fd once and use it for both for checking
	 * and eventfd_signal
	 */
	ev_fd = rcu_dereference(ctx->io_ev_fd);

	/*
	 * Check again if ev_fd exists incase an io_eventfd_unregister call
	 * completed between the NULL check of ctx->io_ev_fd at the start of
	 * the function and rcu_read_lock.
	 */
	if (unlikely(!ev_fd))
		goto out;
	if (READ_ONCE(ctx->rings->cq_flags) & IORING_CQ_EVENTFD_DISABLED)
		goto out;
	if (ev_fd->eventfd_async && !io_wq_current_is_worker())
		goto out;

	if (likely(eventfd_signal_allowed())) {
		eventfd_signal_mask(ev_fd->cq_ev_fd, EPOLL_URING_WAKE);
	} else {
		atomic_inc(&ev_fd->refs);
		if (!atomic_fetch_or(BIT(IO_EVENTFD_OP_SIGNAL_BIT), &ev_fd->ops))
			call_rcu_hurry(&ev_fd->rcu, io_eventfd_ops);
		else
			atomic_dec(&ev_fd->refs);
	}

out:
	rcu_read_unlock();
}

static void io_eventfd_flush_signal(struct io_ring_ctx *ctx)
{
	bool skip;

	spin_lock(&ctx->completion_lock);

	/*
	 * Eventfd should only get triggered when at least one event has been
	 * posted. Some applications rely on the eventfd notification count
	 * only changing IFF a new CQE has been added to the CQ ring. There's
	 * no depedency on 1:1 relationship between how many times this
	 * function is called (and hence the eventfd count) and number of CQEs
	 * posted to the CQ ring.
	 */
	skip = ctx->cached_cq_tail == ctx->evfd_last_cq_tail;
	ctx->evfd_last_cq_tail = ctx->cached_cq_tail;
	spin_unlock(&ctx->completion_lock);
	if (skip)
		return;

	io_eventfd_signal(ctx);
}

void __io_commit_cqring_flush(struct io_ring_ctx *ctx)
{
	if (ctx->poll_activated)
		io_poll_wq_wake(ctx);
	if (ctx->off_timeout_used)
		io_flush_timeouts(ctx);
	if (ctx->drain_active) {
		spin_lock(&ctx->completion_lock);
		io_queue_deferred(ctx);
		spin_unlock(&ctx->completion_lock);
	}
	if (ctx->has_evfd)
		io_eventfd_flush_signal(ctx);
}

static inline void __io_cq_lock(struct io_ring_ctx *ctx)
{
	if (!ctx->lockless_cq)
		spin_lock(&ctx->completion_lock);
}

static inline void io_cq_lock(struct io_ring_ctx *ctx)
	__acquires(ctx->completion_lock)
{
	spin_lock(&ctx->completion_lock);
}

static inline void __io_cq_unlock_post(struct io_ring_ctx *ctx)
{
	io_commit_cqring(ctx);
	if (!ctx->task_complete) {
		if (!ctx->lockless_cq)
			spin_unlock(&ctx->completion_lock);
		/* IOPOLL rings only need to wake up if it's also SQPOLL */
		if (!ctx->syscall_iopoll)
			io_cqring_wake(ctx);
	}
	io_commit_cqring_flush(ctx);
}

static void io_cq_unlock_post(struct io_ring_ctx *ctx)
	__releases(ctx->completion_lock)
{
	io_commit_cqring(ctx);
	spin_unlock(&ctx->completion_lock);
	io_cqring_wake(ctx);
	io_commit_cqring_flush(ctx);
}

/* Returns true if there are no backlogged entries after the flush */
static void io_cqring_overflow_kill(struct io_ring_ctx *ctx)
{
	struct io_overflow_cqe *ocqe;
	LIST_HEAD(list);

	spin_lock(&ctx->completion_lock);
	list_splice_init(&ctx->cq_overflow_list, &list);
	clear_bit(IO_CHECK_CQ_OVERFLOW_BIT, &ctx->check_cq);
	spin_unlock(&ctx->completion_lock);

	while (!list_empty(&list)) {
		ocqe = list_first_entry(&list, struct io_overflow_cqe, list);
		list_del(&ocqe->list);
		kfree(ocqe);
	}
}

static void __io_cqring_overflow_flush(struct io_ring_ctx *ctx)
{
	size_t cqe_size = sizeof(struct io_uring_cqe);

	if (__io_cqring_events(ctx) == ctx->cq_entries)
		return;

	if (ctx->flags & IORING_SETUP_CQE32)
		cqe_size <<= 1;

	io_cq_lock(ctx);
	while (!list_empty(&ctx->cq_overflow_list)) {
		struct io_uring_cqe *cqe;
		struct io_overflow_cqe *ocqe;

		if (!io_get_cqe_overflow(ctx, &cqe, true))
			break;
		ocqe = list_first_entry(&ctx->cq_overflow_list,
					struct io_overflow_cqe, list);
		memcpy(cqe, &ocqe->cqe, cqe_size);
		list_del(&ocqe->list);
		kfree(ocqe);
	}

	if (list_empty(&ctx->cq_overflow_list)) {
		clear_bit(IO_CHECK_CQ_OVERFLOW_BIT, &ctx->check_cq);
		atomic_andnot(IORING_SQ_CQ_OVERFLOW, &ctx->rings->sq_flags);
	}
	io_cq_unlock_post(ctx);
}

static void io_cqring_do_overflow_flush(struct io_ring_ctx *ctx)
{
	/* iopoll syncs against uring_lock, not completion_lock */
	if (ctx->flags & IORING_SETUP_IOPOLL)
		mutex_lock(&ctx->uring_lock);
	__io_cqring_overflow_flush(ctx);
	if (ctx->flags & IORING_SETUP_IOPOLL)
		mutex_unlock(&ctx->uring_lock);
}

static void io_cqring_overflow_flush(struct io_ring_ctx *ctx)
{
	if (test_bit(IO_CHECK_CQ_OVERFLOW_BIT, &ctx->check_cq))
		io_cqring_do_overflow_flush(ctx);
}

/* can be called by any task */
static void io_put_task_remote(struct task_struct *task)
{
	struct io_uring_task *tctx = task->io_uring;

	percpu_counter_sub(&tctx->inflight, 1);
	if (unlikely(atomic_read(&tctx->in_cancel)))
		wake_up(&tctx->wait);
	put_task_struct(task);
}

/* used by a task to put its own references */
static void io_put_task_local(struct task_struct *task)
{
	task->io_uring->cached_refs++;
}

/* must to be called somewhat shortly after putting a request */
static inline void io_put_task(struct task_struct *task)
{
	if (likely(task == current))
		io_put_task_local(task);
	else
		io_put_task_remote(task);
}

void io_task_refs_refill(struct io_uring_task *tctx)
{
	unsigned int refill = -tctx->cached_refs + IO_TCTX_REFS_CACHE_NR;

	percpu_counter_add(&tctx->inflight, refill);
	refcount_add(refill, &current->usage);
	tctx->cached_refs += refill;
}

static __cold void io_uring_drop_tctx_refs(struct task_struct *task)
{
	struct io_uring_task *tctx = task->io_uring;
	unsigned int refs = tctx->cached_refs;

	if (refs) {
		tctx->cached_refs = 0;
		percpu_counter_sub(&tctx->inflight, refs);
		put_task_struct_many(task, refs);
	}
}

static bool io_cqring_event_overflow(struct io_ring_ctx *ctx, u64 user_data,
				     s32 res, u32 cflags, u64 extra1, u64 extra2)
{
	struct io_overflow_cqe *ocqe;
	size_t ocq_size = sizeof(struct io_overflow_cqe);
	bool is_cqe32 = (ctx->flags & IORING_SETUP_CQE32);

	lockdep_assert_held(&ctx->completion_lock);

	if (is_cqe32)
		ocq_size += sizeof(struct io_uring_cqe);

	ocqe = kmalloc(ocq_size, GFP_ATOMIC | __GFP_ACCOUNT);
	trace_io_uring_cqe_overflow(ctx, user_data, res, cflags, ocqe);
	if (!ocqe) {
		/*
		 * If we're in ring overflow flush mode, or in task cancel mode,
		 * or cannot allocate an overflow entry, then we need to drop it
		 * on the floor.
		 */
		io_account_cq_overflow(ctx);
		set_bit(IO_CHECK_CQ_DROPPED_BIT, &ctx->check_cq);
		return false;
	}
	if (list_empty(&ctx->cq_overflow_list)) {
		set_bit(IO_CHECK_CQ_OVERFLOW_BIT, &ctx->check_cq);
		atomic_or(IORING_SQ_CQ_OVERFLOW, &ctx->rings->sq_flags);

	}
	ocqe->cqe.user_data = user_data;
	ocqe->cqe.res = res;
	ocqe->cqe.flags = cflags;
	if (is_cqe32) {
		ocqe->cqe.big_cqe[0] = extra1;
		ocqe->cqe.big_cqe[1] = extra2;
	}
	list_add_tail(&ocqe->list, &ctx->cq_overflow_list);
	return true;
}

void io_req_cqe_overflow(struct io_kiocb *req)
{
	io_cqring_event_overflow(req->ctx, req->cqe.user_data,
				req->cqe.res, req->cqe.flags,
				req->big_cqe.extra1, req->big_cqe.extra2);
	memset(&req->big_cqe, 0, sizeof(req->big_cqe));
}

/*
 * writes to the cq entry need to come after reading head; the
 * control dependency is enough as we're using WRITE_ONCE to
 * fill the cq entry
 */
bool io_cqe_cache_refill(struct io_ring_ctx *ctx, bool overflow)
{
	struct io_rings *rings = ctx->rings;
	unsigned int off = ctx->cached_cq_tail & (ctx->cq_entries - 1);
	unsigned int free, queued, len;

	/*
	 * Posting into the CQ when there are pending overflowed CQEs may break
	 * ordering guarantees, which will affect links, F_MORE users and more.
	 * Force overflow the completion.
	 */
	if (!overflow && (ctx->check_cq & BIT(IO_CHECK_CQ_OVERFLOW_BIT)))
		return false;

	/* userspace may cheat modifying the tail, be safe and do min */
	queued = min(__io_cqring_events(ctx), ctx->cq_entries);
	free = ctx->cq_entries - queued;
	/* we need a contiguous range, limit based on the current array offset */
	len = min(free, ctx->cq_entries - off);
	if (!len)
		return false;

	if (ctx->flags & IORING_SETUP_CQE32) {
		off <<= 1;
		len <<= 1;
	}

	ctx->cqe_cached = &rings->cqes[off];
	ctx->cqe_sentinel = ctx->cqe_cached + len;
	return true;
}

static bool io_fill_cqe_aux(struct io_ring_ctx *ctx, u64 user_data, s32 res,
			      u32 cflags)
{
	struct io_uring_cqe *cqe;

	ctx->cq_extra++;

	/*
	 * If we can't get a cq entry, userspace overflowed the
	 * submission (by quite a lot). Increment the overflow count in
	 * the ring.
	 */
	if (likely(io_get_cqe(ctx, &cqe))) {
		trace_io_uring_complete(ctx, NULL, user_data, res, cflags, 0, 0);

		WRITE_ONCE(cqe->user_data, user_data);
		WRITE_ONCE(cqe->res, res);
		WRITE_ONCE(cqe->flags, cflags);

		if (ctx->flags & IORING_SETUP_CQE32) {
			WRITE_ONCE(cqe->big_cqe[0], 0);
			WRITE_ONCE(cqe->big_cqe[1], 0);
		}
		return true;
	}
	return false;
}

static void __io_flush_post_cqes(struct io_ring_ctx *ctx)
	__must_hold(&ctx->uring_lock)
{
	struct io_submit_state *state = &ctx->submit_state;
	unsigned int i;

	lockdep_assert_held(&ctx->uring_lock);
	for (i = 0; i < state->cqes_count; i++) {
		struct io_uring_cqe *cqe = &ctx->completion_cqes[i];

		if (!io_fill_cqe_aux(ctx, cqe->user_data, cqe->res, cqe->flags)) {
			if (ctx->lockless_cq) {
				spin_lock(&ctx->completion_lock);
				io_cqring_event_overflow(ctx, cqe->user_data,
							cqe->res, cqe->flags, 0, 0);
				spin_unlock(&ctx->completion_lock);
			} else {
				io_cqring_event_overflow(ctx, cqe->user_data,
							cqe->res, cqe->flags, 0, 0);
			}
		}
	}
	state->cqes_count = 0;
}

static bool __io_post_aux_cqe(struct io_ring_ctx *ctx, u64 user_data, s32 res, u32 cflags,
			      bool allow_overflow)
{
	bool filled;

	io_cq_lock(ctx);
	filled = io_fill_cqe_aux(ctx, user_data, res, cflags);
	if (!filled && allow_overflow)
		filled = io_cqring_event_overflow(ctx, user_data, res, cflags, 0, 0);

	io_cq_unlock_post(ctx);
	return filled;
}

bool io_post_aux_cqe(struct io_ring_ctx *ctx, u64 user_data, s32 res, u32 cflags)
{
	return __io_post_aux_cqe(ctx, user_data, res, cflags, true);
}

/*
 * A helper for multishot requests posting additional CQEs.
 * Should only be used from a task_work including IO_URING_F_MULTISHOT.
 */
bool io_fill_cqe_req_aux(struct io_kiocb *req, bool defer, s32 res, u32 cflags)
{
	struct io_ring_ctx *ctx = req->ctx;
	u64 user_data = req->cqe.user_data;
	struct io_uring_cqe *cqe;

	if (!defer)
		return __io_post_aux_cqe(ctx, user_data, res, cflags, false);

	lockdep_assert_held(&ctx->uring_lock);

	if (ctx->submit_state.cqes_count == ARRAY_SIZE(ctx->completion_cqes)) {
		__io_cq_lock(ctx);
		__io_flush_post_cqes(ctx);
		/* no need to flush - flush is deferred */
		__io_cq_unlock_post(ctx);
	}

	/* For defered completions this is not as strict as it is otherwise,
	 * however it's main job is to prevent unbounded posted completions,
	 * and in that it works just as well.
	 */
	if (test_bit(IO_CHECK_CQ_OVERFLOW_BIT, &ctx->check_cq))
		return false;

	cqe = &ctx->completion_cqes[ctx->submit_state.cqes_count++];
	cqe->user_data = user_data;
	cqe->res = res;
	cqe->flags = cflags;
	return true;
}

static void __io_req_complete_post(struct io_kiocb *req, unsigned issue_flags)
{
	struct io_ring_ctx *ctx = req->ctx;
	struct io_rsrc_node *rsrc_node = NULL;

	io_cq_lock(ctx);
	if (!(req->flags & REQ_F_CQE_SKIP)) {
		if (!io_fill_cqe_req(ctx, req))
			io_req_cqe_overflow(req);
	}

	/*
	 * If we're the last reference to this request, add to our locked
	 * free_list cache.
	 */
	if (req_ref_put_and_test(req)) {
		if (req->flags & IO_REQ_LINK_FLAGS) {
			if (req->flags & IO_DISARM_MASK)
				io_disarm_next(req);
			if (req->link) {
				io_req_task_queue(req->link);
				req->link = NULL;
			}
		}
		io_put_kbuf_comp(req);
		if (unlikely(req->flags & IO_REQ_CLEAN_FLAGS))
			io_clean_op(req);
		io_put_file(req);

		rsrc_node = req->rsrc_node;
		/*
		 * Selected buffer deallocation in io_clean_op() assumes that
		 * we don't hold ->completion_lock. Clean them here to avoid
		 * deadlocks.
		 */
		io_put_task_remote(req->task);
		wq_list_add_head(&req->comp_list, &ctx->locked_free_list);
		ctx->locked_free_nr++;
	}
	io_cq_unlock_post(ctx);

	if (rsrc_node) {
		io_ring_submit_lock(ctx, issue_flags);
		io_put_rsrc_node(ctx, rsrc_node);
		io_ring_submit_unlock(ctx, issue_flags);
	}
}

void io_req_complete_post(struct io_kiocb *req, unsigned issue_flags)
{
	if (req->ctx->task_complete && req->ctx->submitter_task != current) {
		req->io_task_work.func = io_req_task_complete;
		io_req_task_work_add(req);
	} else if (!(issue_flags & IO_URING_F_UNLOCKED) ||
		   !(req->ctx->flags & IORING_SETUP_IOPOLL)) {
		__io_req_complete_post(req, issue_flags);
	} else {
		struct io_ring_ctx *ctx = req->ctx;

		mutex_lock(&ctx->uring_lock);
		__io_req_complete_post(req, issue_flags & ~IO_URING_F_UNLOCKED);
		mutex_unlock(&ctx->uring_lock);
	}
}

void io_req_defer_failed(struct io_kiocb *req, s32 res)
	__must_hold(&ctx->uring_lock)
{
	const struct io_cold_def *def = &io_cold_defs[req->opcode];

	lockdep_assert_held(&req->ctx->uring_lock);

	req_set_fail(req);
	io_req_set_res(req, res, io_put_kbuf(req, IO_URING_F_UNLOCKED));
	if (def->fail)
		def->fail(req);
	io_req_complete_defer(req);
}

/*
 * Don't initialise the fields below on every allocation, but do that in
 * advance and keep them valid across allocations.
 */
static void io_preinit_req(struct io_kiocb *req, struct io_ring_ctx *ctx)
{
	req->ctx = ctx;
	req->link = NULL;
	req->async_data = NULL;
	/* not necessary, but safer to zero */
	memset(&req->cqe, 0, sizeof(req->cqe));
	memset(&req->big_cqe, 0, sizeof(req->big_cqe));
}

static void io_flush_cached_locked_reqs(struct io_ring_ctx *ctx,
					struct io_submit_state *state)
{
	spin_lock(&ctx->completion_lock);
	wq_list_splice(&ctx->locked_free_list, &state->free_list);
	ctx->locked_free_nr = 0;
	spin_unlock(&ctx->completion_lock);
}

/*
 * A request might get retired back into the request caches even before opcode
 * handlers and io_issue_sqe() are done with it, e.g. inline completion path.
 * Because of that, io_alloc_req() should be called only under ->uring_lock
 * and with extra caution to not get a request that is still worked on.
 */
__cold bool __io_alloc_req_refill(struct io_ring_ctx *ctx)
	__must_hold(&ctx->uring_lock)
{
	gfp_t gfp = GFP_KERNEL | __GFP_NOWARN;
	void *reqs[IO_REQ_ALLOC_BATCH];
	int ret, i;

	/*
	 * If we have more than a batch's worth of requests in our IRQ side
	 * locked cache, grab the lock and move them over to our submission
	 * side cache.
	 */
	if (data_race(ctx->locked_free_nr) > IO_COMPL_BATCH) {
		io_flush_cached_locked_reqs(ctx, &ctx->submit_state);
		if (!io_req_cache_empty(ctx))
			return true;
	}

	ret = kmem_cache_alloc_bulk(req_cachep, gfp, ARRAY_SIZE(reqs), reqs);

	/*
	 * Bulk alloc is all-or-nothing. If we fail to get a batch,
	 * retry single alloc to be on the safe side.
	 */
	if (unlikely(ret <= 0)) {
		reqs[0] = kmem_cache_alloc(req_cachep, gfp);
		if (!reqs[0])
			return false;
		ret = 1;
	}

	percpu_ref_get_many(&ctx->refs, ret);
	for (i = 0; i < ret; i++) {
		struct io_kiocb *req = reqs[i];

		io_preinit_req(req, ctx);
		io_req_add_to_cache(req, ctx);
	}
	return true;
}

__cold void io_free_req(struct io_kiocb *req)
{
	/* refs were already put, restore them for io_req_task_complete() */
	req->flags &= ~REQ_F_REFCOUNT;
	/* we only want to free it, don't post CQEs */
	req->flags |= REQ_F_CQE_SKIP;
	req->io_task_work.func = io_req_task_complete;
	io_req_task_work_add(req);
}

static void __io_req_find_next_prep(struct io_kiocb *req)
{
	struct io_ring_ctx *ctx = req->ctx;

	spin_lock(&ctx->completion_lock);
	io_disarm_next(req);
	spin_unlock(&ctx->completion_lock);
}

static inline struct io_kiocb *io_req_find_next(struct io_kiocb *req)
{
	struct io_kiocb *nxt;

	/*
	 * If LINK is set, we have dependent requests in this chain. If we
	 * didn't fail this request, queue the first one up, moving any other
	 * dependencies to the next request. In case of failure, fail the rest
	 * of the chain.
	 */
	if (unlikely(req->flags & IO_DISARM_MASK))
		__io_req_find_next_prep(req);
	nxt = req->link;
	req->link = NULL;
	return nxt;
}

static void ctx_flush_and_put(struct io_ring_ctx *ctx, struct io_tw_state *ts)
{
	if (!ctx)
		return;
	if (ctx->flags & IORING_SETUP_TASKRUN_FLAG)
		atomic_andnot(IORING_SQ_TASKRUN, &ctx->rings->sq_flags);
	if (ts->locked) {
		io_submit_flush_completions(ctx);
		mutex_unlock(&ctx->uring_lock);
		ts->locked = false;
	}
	percpu_ref_put(&ctx->refs);
}

static unsigned int handle_tw_list(struct llist_node *node,
				   struct io_ring_ctx **ctx,
				   struct io_tw_state *ts,
				   struct llist_node *last)
{
	unsigned int count = 0;

	while (node && node != last) {
		struct llist_node *next = node->next;
		struct io_kiocb *req = container_of(node, struct io_kiocb,
						    io_task_work.node);

		prefetch(container_of(next, struct io_kiocb, io_task_work.node));

		if (req->ctx != *ctx) {
			ctx_flush_and_put(*ctx, ts);
			*ctx = req->ctx;
			/* if not contended, grab and improve batching */
			ts->locked = mutex_trylock(&(*ctx)->uring_lock);
			percpu_ref_get(&(*ctx)->refs);
		}
		INDIRECT_CALL_2(req->io_task_work.func,
				io_poll_task_func, io_req_rw_complete,
				req, ts);
		node = next;
		count++;
		if (unlikely(need_resched())) {
			ctx_flush_and_put(*ctx, ts);
			*ctx = NULL;
			cond_resched();
		}
	}

	return count;
}

/**
 * io_llist_xchg - swap all entries in a lock-less list
 * @head:	the head of lock-less list to delete all entries
 * @new:	new entry as the head of the list
 *
 * If list is empty, return NULL, otherwise, return the pointer to the first entry.
 * The order of entries returned is from the newest to the oldest added one.
 */
static inline struct llist_node *io_llist_xchg(struct llist_head *head,
					       struct llist_node *new)
{
	return xchg(&head->first, new);
}

/**
 * io_llist_cmpxchg - possibly swap all entries in a lock-less list
 * @head:	the head of lock-less list to delete all entries
 * @old:	expected old value of the first entry of the list
 * @new:	new entry as the head of the list
 *
 * perform a cmpxchg on the first entry of the list.
 */

static inline struct llist_node *io_llist_cmpxchg(struct llist_head *head,
						  struct llist_node *old,
						  struct llist_node *new)
{
	return cmpxchg(&head->first, old, new);
}

static __cold void io_fallback_tw(struct io_uring_task *tctx, bool sync)
{
	struct llist_node *node = llist_del_all(&tctx->task_list);
	struct io_ring_ctx *last_ctx = NULL;
	struct io_kiocb *req;

	while (node) {
		req = container_of(node, struct io_kiocb, io_task_work.node);
		node = node->next;
		if (sync && last_ctx != req->ctx) {
			if (last_ctx) {
				flush_delayed_work(&last_ctx->fallback_work);
				percpu_ref_put(&last_ctx->refs);
			}
			last_ctx = req->ctx;
			percpu_ref_get(&last_ctx->refs);
		}
		if (llist_add(&req->io_task_work.node,
			      &req->ctx->fallback_llist))
			schedule_delayed_work(&req->ctx->fallback_work, 1);
	}

	if (last_ctx) {
		flush_delayed_work(&last_ctx->fallback_work);
		percpu_ref_put(&last_ctx->refs);
	}
}

void tctx_task_work(struct callback_head *cb)
{
	struct io_tw_state ts = {};
	struct io_ring_ctx *ctx = NULL;
	struct io_uring_task *tctx = container_of(cb, struct io_uring_task,
						  task_work);
	struct llist_node fake = {};
	struct llist_node *node;
	unsigned int loops = 0;
	unsigned int count = 0;

	if (unlikely(current->flags & PF_EXITING)) {
		io_fallback_tw(tctx, true);
		return;
	}

	do {
		loops++;
		node = io_llist_xchg(&tctx->task_list, &fake);
		count += handle_tw_list(node, &ctx, &ts, &fake);

		/* skip expensive cmpxchg if there are items in the list */
		if (READ_ONCE(tctx->task_list.first) != &fake)
			continue;
		if (ts.locked && !wq_list_empty(&ctx->submit_state.compl_reqs)) {
			io_submit_flush_completions(ctx);
			if (READ_ONCE(tctx->task_list.first) != &fake)
				continue;
		}
		node = io_llist_cmpxchg(&tctx->task_list, &fake, NULL);
	} while (node != &fake);

	ctx_flush_and_put(ctx, &ts);

	/* relaxed read is enough as only the task itself sets ->in_cancel */
	if (unlikely(atomic_read(&tctx->in_cancel)))
		io_uring_drop_tctx_refs(current);

	trace_io_uring_task_work_run(tctx, count, loops);
}

static inline void io_req_local_work_add(struct io_kiocb *req, unsigned flags)
{
	struct io_ring_ctx *ctx = req->ctx;
	unsigned nr_wait, nr_tw, nr_tw_prev;
	struct llist_node *first;

	if (req->flags & (REQ_F_LINK | REQ_F_HARDLINK))
		flags &= ~IOU_F_TWQ_LAZY_WAKE;

	first = READ_ONCE(ctx->work_llist.first);
	do {
		nr_tw_prev = 0;
		if (first) {
			struct io_kiocb *first_req = container_of(first,
							struct io_kiocb,
							io_task_work.node);
			/*
			 * Might be executed at any moment, rely on
			 * SLAB_TYPESAFE_BY_RCU to keep it alive.
			 */
			nr_tw_prev = READ_ONCE(first_req->nr_tw);
		}
		nr_tw = nr_tw_prev + 1;
		/* Large enough to fail the nr_wait comparison below */
		if (!(flags & IOU_F_TWQ_LAZY_WAKE))
			nr_tw = -1U;

		req->nr_tw = nr_tw;
		req->io_task_work.node.next = first;
	} while (!try_cmpxchg(&ctx->work_llist.first, &first,
			      &req->io_task_work.node));

	if (!first) {
		if (ctx->flags & IORING_SETUP_TASKRUN_FLAG)
			atomic_or(IORING_SQ_TASKRUN, &ctx->rings->sq_flags);
		if (ctx->has_evfd)
			io_eventfd_signal(ctx);
	}

	nr_wait = atomic_read(&ctx->cq_wait_nr);
	/* no one is waiting */
	if (!nr_wait)
		return;
	/* either not enough or the previous add has already woken it up */
	if (nr_wait > nr_tw || nr_tw_prev >= nr_wait)
		return;
	/* pairs with set_current_state() in io_cqring_wait() */
	smp_mb__after_atomic();
	wake_up_state(ctx->submitter_task, TASK_INTERRUPTIBLE);
}

static void io_req_normal_work_add(struct io_kiocb *req)
{
	struct io_uring_task *tctx = req->task->io_uring;
	struct io_ring_ctx *ctx = req->ctx;

	/* task_work already pending, we're done */
	if (!llist_add(&req->io_task_work.node, &tctx->task_list))
		return;

	if (ctx->flags & IORING_SETUP_TASKRUN_FLAG)
		atomic_or(IORING_SQ_TASKRUN, &ctx->rings->sq_flags);

	if (likely(!task_work_add(req->task, &tctx->task_work, ctx->notify_method)))
		return;

	io_fallback_tw(tctx, false);
}

void __io_req_task_work_add(struct io_kiocb *req, unsigned flags)
{
	if (req->ctx->flags & IORING_SETUP_DEFER_TASKRUN) {
		rcu_read_lock();
		io_req_local_work_add(req, flags);
		rcu_read_unlock();
	} else {
		io_req_normal_work_add(req);
	}
}

static void __cold io_move_task_work_from_local(struct io_ring_ctx *ctx)
{
	struct llist_node *node;

	node = llist_del_all(&ctx->work_llist);
	while (node) {
		struct io_kiocb *req = container_of(node, struct io_kiocb,
						    io_task_work.node);

		node = node->next;
		io_req_normal_work_add(req);
	}
}

static int __io_run_local_work(struct io_ring_ctx *ctx, struct io_tw_state *ts)
{
	struct llist_node *node;
	unsigned int loops = 0;
	int ret = 0;

	if (WARN_ON_ONCE(ctx->submitter_task != current))
		return -EEXIST;
	if (ctx->flags & IORING_SETUP_TASKRUN_FLAG)
		atomic_andnot(IORING_SQ_TASKRUN, &ctx->rings->sq_flags);
again:
	/*
	 * llists are in reverse order, flip it back the right way before
	 * running the pending items.
	 */
	node = llist_reverse_order(io_llist_xchg(&ctx->work_llist, NULL));
	while (node) {
		struct llist_node *next = node->next;
		struct io_kiocb *req = container_of(node, struct io_kiocb,
						    io_task_work.node);
		prefetch(container_of(next, struct io_kiocb, io_task_work.node));
		INDIRECT_CALL_2(req->io_task_work.func,
				io_poll_task_func, io_req_rw_complete,
				req, ts);
		ret++;
		node = next;
	}
	loops++;

	if (!llist_empty(&ctx->work_llist))
		goto again;
	if (ts->locked) {
		io_submit_flush_completions(ctx);
		if (!llist_empty(&ctx->work_llist))
			goto again;
	}
	trace_io_uring_local_work_run(ctx, ret, loops);
	return ret;
}

static inline int io_run_local_work_locked(struct io_ring_ctx *ctx)
{
	struct io_tw_state ts = { .locked = true, };
	int ret;

	if (llist_empty(&ctx->work_llist))
		return 0;

	ret = __io_run_local_work(ctx, &ts);
	/* shouldn't happen! */
	if (WARN_ON_ONCE(!ts.locked))
		mutex_lock(&ctx->uring_lock);
	return ret;
}

static int io_run_local_work(struct io_ring_ctx *ctx)
{
	struct io_tw_state ts = {};
	int ret;

	ts.locked = mutex_trylock(&ctx->uring_lock);
	ret = __io_run_local_work(ctx, &ts);
	if (ts.locked)
		mutex_unlock(&ctx->uring_lock);

	return ret;
}

static void io_req_task_cancel(struct io_kiocb *req, struct io_tw_state *ts)
{
	io_tw_lock(req->ctx, ts);
	io_req_defer_failed(req, req->cqe.res);
}

void io_req_task_submit(struct io_kiocb *req, struct io_tw_state *ts)
{
	io_tw_lock(req->ctx, ts);
	/* req->task == current here, checking PF_EXITING is safe */
	if (unlikely(req->task->flags & PF_EXITING))
		io_req_defer_failed(req, -EFAULT);
	else if (req->flags & REQ_F_FORCE_ASYNC)
		io_queue_iowq(req, ts);
	else
		io_queue_sqe(req);
}

void io_req_task_queue_fail(struct io_kiocb *req, int ret)
{
	io_req_set_res(req, ret, 0);
	req->io_task_work.func = io_req_task_cancel;
	io_req_task_work_add(req);
}

void io_req_task_queue(struct io_kiocb *req)
{
	req->io_task_work.func = io_req_task_submit;
	io_req_task_work_add(req);
}

void io_queue_next(struct io_kiocb *req)
{
	struct io_kiocb *nxt = io_req_find_next(req);

	if (nxt)
		io_req_task_queue(nxt);
}

static void io_free_batch_list(struct io_ring_ctx *ctx,
			       struct io_wq_work_node *node)
	__must_hold(&ctx->uring_lock)
{
	do {
		struct io_kiocb *req = container_of(node, struct io_kiocb,
						    comp_list);

		if (unlikely(req->flags & IO_REQ_CLEAN_SLOW_FLAGS)) {
			if (req->flags & REQ_F_REFCOUNT) {
				node = req->comp_list.next;
				if (!req_ref_put_and_test(req))
					continue;
			}
			if ((req->flags & REQ_F_POLLED) && req->apoll) {
				struct async_poll *apoll = req->apoll;

				if (apoll->double_poll)
					kfree(apoll->double_poll);
				if (!io_alloc_cache_put(&ctx->apoll_cache, &apoll->cache))
					kfree(apoll);
				req->flags &= ~REQ_F_POLLED;
			}
			if (req->flags & IO_REQ_LINK_FLAGS)
				io_queue_next(req);
			if (unlikely(req->flags & IO_REQ_CLEAN_FLAGS))
				io_clean_op(req);
		}
		io_put_file(req);

		io_req_put_rsrc_locked(req, ctx);

		io_put_task(req->task);
		node = req->comp_list.next;
		io_req_add_to_cache(req, ctx);
	} while (node);
}

void __io_submit_flush_completions(struct io_ring_ctx *ctx)
	__must_hold(&ctx->uring_lock)
{
	struct io_submit_state *state = &ctx->submit_state;
	struct io_wq_work_node *node;

	__io_cq_lock(ctx);
	/* must come first to preserve CQE ordering in failure cases */
	if (state->cqes_count)
		__io_flush_post_cqes(ctx);
	__wq_list_for_each(node, &state->compl_reqs) {
		struct io_kiocb *req = container_of(node, struct io_kiocb,
					    comp_list);

		if (!(req->flags & REQ_F_CQE_SKIP) &&
		    unlikely(!io_fill_cqe_req(ctx, req))) {
			if (ctx->lockless_cq) {
				spin_lock(&ctx->completion_lock);
				io_req_cqe_overflow(req);
				spin_unlock(&ctx->completion_lock);
			} else {
				io_req_cqe_overflow(req);
			}
		}
	}
	__io_cq_unlock_post(ctx);

	if (!wq_list_empty(&ctx->submit_state.compl_reqs)) {
		io_free_batch_list(ctx, state->compl_reqs.first);
		INIT_WQ_LIST(&state->compl_reqs);
	}
}

static unsigned io_cqring_events(struct io_ring_ctx *ctx)
{
	/* See comment at the top of this file */
	smp_rmb();
	return __io_cqring_events(ctx);
}

/*
 * We can't just wait for polled events to come to us, we have to actively
 * find and complete them.
 */
static __cold void io_iopoll_try_reap_events(struct io_ring_ctx *ctx)
{
	if (!(ctx->flags & IORING_SETUP_IOPOLL))
		return;

	mutex_lock(&ctx->uring_lock);
	while (!wq_list_empty(&ctx->iopoll_list)) {
		/* let it sleep and repeat later if can't complete a request */
		if (io_do_iopoll(ctx, true) == 0)
			break;
		/*
		 * Ensure we allow local-to-the-cpu processing to take place,
		 * in this case we need to ensure that we reap all events.
		 * Also let task_work, etc. to progress by releasing the mutex
		 */
		if (need_resched()) {
			mutex_unlock(&ctx->uring_lock);
			cond_resched();
			mutex_lock(&ctx->uring_lock);
		}
	}
	mutex_unlock(&ctx->uring_lock);
}

static int io_iopoll_check(struct io_ring_ctx *ctx, long min)
{
	unsigned int nr_events = 0;
	unsigned long check_cq;

	if (!io_allowed_run_tw(ctx))
		return -EEXIST;

	check_cq = READ_ONCE(ctx->check_cq);
	if (unlikely(check_cq)) {
		if (check_cq & BIT(IO_CHECK_CQ_OVERFLOW_BIT))
			__io_cqring_overflow_flush(ctx);
		/*
		 * Similarly do not spin if we have not informed the user of any
		 * dropped CQE.
		 */
		if (check_cq & BIT(IO_CHECK_CQ_DROPPED_BIT))
			return -EBADR;
	}
	/*
	 * Don't enter poll loop if we already have events pending.
	 * If we do, we can potentially be spinning for commands that
	 * already triggered a CQE (eg in error).
	 */
	if (io_cqring_events(ctx))
		return 0;

	do {
		int ret = 0;

		/*
		 * If a submit got punted to a workqueue, we can have the
		 * application entering polling for a command before it gets
		 * issued. That app will hold the uring_lock for the duration
		 * of the poll right here, so we need to take a breather every
		 * now and then to ensure that the issue has a chance to add
		 * the poll to the issued list. Otherwise we can spin here
		 * forever, while the workqueue is stuck trying to acquire the
		 * very same mutex.
		 */
		if (wq_list_empty(&ctx->iopoll_list) ||
		    io_task_work_pending(ctx)) {
			u32 tail = ctx->cached_cq_tail;

			(void) io_run_local_work_locked(ctx);

			if (task_work_pending(current) ||
			    wq_list_empty(&ctx->iopoll_list)) {
				mutex_unlock(&ctx->uring_lock);
				io_run_task_work();
				mutex_lock(&ctx->uring_lock);
			}
			/* some requests don't go through iopoll_list */
			if (tail != ctx->cached_cq_tail ||
			    wq_list_empty(&ctx->iopoll_list))
				break;
		}
		ret = io_do_iopoll(ctx, !min);
		if (unlikely(ret < 0))
			return ret;

		if (task_sigpending(current))
			return -EINTR;
		if (need_resched())
			break;

		nr_events += ret;
	} while (nr_events < min);

	return 0;
}

void io_req_task_complete(struct io_kiocb *req, struct io_tw_state *ts)
{
	if (ts->locked)
		io_req_complete_defer(req);
	else
		io_req_complete_post(req, IO_URING_F_UNLOCKED);
}

/*
 * After the iocb has been issued, it's safe to be found on the poll list.
 * Adding the kiocb to the list AFTER submission ensures that we don't
 * find it from a io_do_iopoll() thread before the issuer is done
 * accessing the kiocb cookie.
 */
static void io_iopoll_req_issued(struct io_kiocb *req, unsigned int issue_flags)
{
	struct io_ring_ctx *ctx = req->ctx;
	const bool needs_lock = issue_flags & IO_URING_F_UNLOCKED;

	/* workqueue context doesn't hold uring_lock, grab it now */
	if (unlikely(needs_lock))
		mutex_lock(&ctx->uring_lock);

	/*
	 * Track whether we have multiple files in our lists. This will impact
	 * how we do polling eventually, not spinning if we're on potentially
	 * different devices.
	 */
	if (wq_list_empty(&ctx->iopoll_list)) {
		ctx->poll_multi_queue = false;
	} else if (!ctx->poll_multi_queue) {
		struct io_kiocb *list_req;

		list_req = container_of(ctx->iopoll_list.first, struct io_kiocb,
					comp_list);
		if (list_req->file != req->file)
			ctx->poll_multi_queue = true;
	}

	/*
	 * For fast devices, IO may have already completed. If it has, add
	 * it to the front so we find it first.
	 */
	if (READ_ONCE(req->iopoll_completed))
		wq_list_add_head(&req->comp_list, &ctx->iopoll_list);
	else
		wq_list_add_tail(&req->comp_list, &ctx->iopoll_list);

	if (unlikely(needs_lock)) {
		/*
		 * If IORING_SETUP_SQPOLL is enabled, sqes are either handle
		 * in sq thread task context or in io worker task context. If
		 * current task context is sq thread, we don't need to check
		 * whether should wake up sq thread.
		 */
		if ((ctx->flags & IORING_SETUP_SQPOLL) &&
		    wq_has_sleeper(&ctx->sq_data->wait))
			wake_up(&ctx->sq_data->wait);

		mutex_unlock(&ctx->uring_lock);
	}
}

unsigned int io_file_get_flags(struct file *file)
{
	unsigned int res = 0;

	if (S_ISREG(file_inode(file)->i_mode))
		res |= REQ_F_ISREG;
	if ((file->f_flags & O_NONBLOCK) || (file->f_mode & FMODE_NOWAIT))
		res |= REQ_F_SUPPORT_NOWAIT;
	return res;
}

bool io_alloc_async_data(struct io_kiocb *req)
{
	WARN_ON_ONCE(!io_cold_defs[req->opcode].async_size);
	req->async_data = kmalloc(io_cold_defs[req->opcode].async_size, GFP_KERNEL);
	if (req->async_data) {
		req->flags |= REQ_F_ASYNC_DATA;
		return false;
	}
	return true;
}

int io_req_prep_async(struct io_kiocb *req)
{
	const struct io_cold_def *cdef = &io_cold_defs[req->opcode];
	const struct io_issue_def *def = &io_issue_defs[req->opcode];

	/* assign early for deferred execution for non-fixed file */
	if (def->needs_file && !(req->flags & REQ_F_FIXED_FILE) && !req->file)
		req->file = io_file_get_normal(req, req->cqe.fd);
	if (!cdef->prep_async)
		return 0;
	if (WARN_ON_ONCE(req_has_async_data(req)))
		return -EFAULT;
	if (!def->manual_alloc) {
		if (io_alloc_async_data(req))
			return -EAGAIN;
	}
	return cdef->prep_async(req);
}

static u32 io_get_sequence(struct io_kiocb *req)
{
	u32 seq = req->ctx->cached_sq_head;
	struct io_kiocb *cur;

	/* need original cached_sq_head, but it was increased for each req */
	io_for_each_link(cur, req)
		seq--;
	return seq;
}

static __cold void io_drain_req(struct io_kiocb *req)
	__must_hold(&ctx->uring_lock)
{
	struct io_ring_ctx *ctx = req->ctx;
	struct io_defer_entry *de;
	int ret;
	u32 seq = io_get_sequence(req);

	/* Still need defer if there is pending req in defer list. */
	spin_lock(&ctx->completion_lock);
	if (!req_need_defer(req, seq) && list_empty_careful(&ctx->defer_list)) {
		spin_unlock(&ctx->completion_lock);
queue:
		ctx->drain_active = false;
		io_req_task_queue(req);
		return;
	}
	spin_unlock(&ctx->completion_lock);

	io_prep_async_link(req);
	de = kmalloc(sizeof(*de), GFP_KERNEL);
	if (!de) {
		ret = -ENOMEM;
		io_req_defer_failed(req, ret);
		return;
	}

	spin_lock(&ctx->completion_lock);
	if (!req_need_defer(req, seq) && list_empty(&ctx->defer_list)) {
		spin_unlock(&ctx->completion_lock);
		kfree(de);
		goto queue;
	}

	trace_io_uring_defer(req);
	de->req = req;
	de->seq = seq;
	list_add_tail(&de->list, &ctx->defer_list);
	spin_unlock(&ctx->completion_lock);
}

static bool io_assign_file(struct io_kiocb *req, const struct io_issue_def *def,
			   unsigned int issue_flags)
{
	if (req->file || !def->needs_file)
		return true;

	if (req->flags & REQ_F_FIXED_FILE)
		req->file = io_file_get_fixed(req, req->cqe.fd, issue_flags);
	else
		req->file = io_file_get_normal(req, req->cqe.fd);

	return !!req->file;
}

static int io_issue_sqe(struct io_kiocb *req, unsigned int issue_flags)
{
	const struct io_issue_def *def = &io_issue_defs[req->opcode];
	const struct cred *creds = NULL;
	int ret;

	if (unlikely(!io_assign_file(req, def, issue_flags)))
		return -EBADF;

	if (unlikely((req->flags & REQ_F_CREDS) && req->creds != current_cred()))
		creds = override_creds(req->creds);

	if (!def->audit_skip)
		audit_uring_entry(req->opcode);

	ret = def->issue(req, issue_flags);

	if (!def->audit_skip)
		audit_uring_exit(!ret, ret);

	if (creds)
		revert_creds(creds);

	if (ret == IOU_OK) {
		if (issue_flags & IO_URING_F_COMPLETE_DEFER)
			io_req_complete_defer(req);
		else
			io_req_complete_post(req, issue_flags);

		return 0;
	}

	if (ret == IOU_ISSUE_SKIP_COMPLETE) {
		ret = 0;
		io_arm_ltimeout(req);

		/* If the op doesn't have a file, we're not polling for it */
		if ((req->ctx->flags & IORING_SETUP_IOPOLL) && def->iopoll_queue)
			io_iopoll_req_issued(req, issue_flags);
	}
	return ret;
}

int io_poll_issue(struct io_kiocb *req, struct io_tw_state *ts)
{
	io_tw_lock(req->ctx, ts);
	return io_issue_sqe(req, IO_URING_F_NONBLOCK|IO_URING_F_MULTISHOT|
				 IO_URING_F_COMPLETE_DEFER);
}

struct io_wq_work *io_wq_free_work(struct io_wq_work *work)
{
	struct io_kiocb *req = container_of(work, struct io_kiocb, work);
	struct io_kiocb *nxt = NULL;

	if (req_ref_put_and_test(req)) {
		if (req->flags & IO_REQ_LINK_FLAGS)
			nxt = io_req_find_next(req);
		io_free_req(req);
	}
	return nxt ? &nxt->work : NULL;
}

void io_wq_submit_work(struct io_wq_work *work)
{
	struct io_kiocb *req = container_of(work, struct io_kiocb, work);
	const struct io_issue_def *def = &io_issue_defs[req->opcode];
	unsigned int issue_flags = IO_URING_F_UNLOCKED | IO_URING_F_IOWQ;
	bool needs_poll = false;
	int ret = 0, err = -ECANCELED;

	/* one will be dropped by ->io_wq_free_work() after returning to io-wq */
	if (!(req->flags & REQ_F_REFCOUNT))
		__io_req_set_refcount(req, 2);
	else
		req_ref_get(req);

	io_arm_ltimeout(req);

	/* either cancelled or io-wq is dying, so don't touch tctx->iowq */
	if (work->flags & IO_WQ_WORK_CANCEL) {
fail:
		io_req_task_queue_fail(req, err);
		return;
	}
	if (!io_assign_file(req, def, issue_flags)) {
		err = -EBADF;
		work->flags |= IO_WQ_WORK_CANCEL;
		goto fail;
	}

	if (req->flags & REQ_F_FORCE_ASYNC) {
		bool opcode_poll = def->pollin || def->pollout;

		if (opcode_poll && file_can_poll(req->file)) {
			needs_poll = true;
			issue_flags |= IO_URING_F_NONBLOCK;
		}
	}

	do {
		ret = io_issue_sqe(req, issue_flags);
		if (ret != -EAGAIN)
			break;

		/*
		 * If REQ_F_NOWAIT is set, then don't wait or retry with
		 * poll. -EAGAIN is final for that case.
		 */
		if (req->flags & REQ_F_NOWAIT)
			break;

		/*
		 * We can get EAGAIN for iopolled IO even though we're
		 * forcing a sync submission from here, since we can't
		 * wait for request slots on the block side.
		 */
		if (!needs_poll) {
			if (!(req->ctx->flags & IORING_SETUP_IOPOLL))
				break;
			if (io_wq_worker_stopped())
				break;
			cond_resched();
			continue;
		}

		if (io_arm_poll_handler(req, issue_flags) == IO_APOLL_OK)
			return;
		/* aborted or ready, in either case retry blocking */
		needs_poll = false;
		issue_flags &= ~IO_URING_F_NONBLOCK;
	} while (1);

	/* avoid locking problems by failing it from a clean context */
	if (ret < 0)
		io_req_task_queue_fail(req, ret);
}

inline struct file *io_file_get_fixed(struct io_kiocb *req, int fd,
				      unsigned int issue_flags)
{
	struct io_ring_ctx *ctx = req->ctx;
	struct io_fixed_file *slot;
	struct file *file = NULL;

	io_ring_submit_lock(ctx, issue_flags);

	if (unlikely((unsigned int)fd >= ctx->nr_user_files))
		goto out;
	fd = array_index_nospec(fd, ctx->nr_user_files);
	slot = io_fixed_file_slot(&ctx->file_table, fd);
	file = io_slot_file(slot);
	req->flags |= io_slot_flags(slot);
	io_req_set_rsrc_node(req, ctx, 0);
out:
	io_ring_submit_unlock(ctx, issue_flags);
	return file;
}

struct file *io_file_get_normal(struct io_kiocb *req, int fd)
{
	struct file *file = fget(fd);

	trace_io_uring_file_get(req, fd);

	/* we don't allow fixed io_uring files */
	if (file && io_is_uring_fops(file))
		io_req_track_inflight(req);
	return file;
}

static void io_queue_async(struct io_kiocb *req, int ret)
	__must_hold(&req->ctx->uring_lock)
{
	struct io_kiocb *linked_timeout;

	if (ret != -EAGAIN || (req->flags & REQ_F_NOWAIT)) {
		io_req_defer_failed(req, ret);
		return;
	}

	linked_timeout = io_prep_linked_timeout(req);

	switch (io_arm_poll_handler(req, 0)) {
	case IO_APOLL_READY:
		io_kbuf_recycle(req, 0);
		io_req_task_queue(req);
		break;
	case IO_APOLL_ABORTED:
		io_kbuf_recycle(req, 0);
		io_queue_iowq(req, NULL);
		break;
	case IO_APOLL_OK:
		break;
	}

	if (linked_timeout)
		io_queue_linked_timeout(linked_timeout);
}

static inline void io_queue_sqe(struct io_kiocb *req)
	__must_hold(&req->ctx->uring_lock)
{
	int ret;

	ret = io_issue_sqe(req, IO_URING_F_NONBLOCK|IO_URING_F_COMPLETE_DEFER);

	/*
	 * We async punt it if the file wasn't marked NOWAIT, or if the file
	 * doesn't support non-blocking read/write attempts
	 */
	if (unlikely(ret))
		io_queue_async(req, ret);
}

static void io_queue_sqe_fallback(struct io_kiocb *req)
	__must_hold(&req->ctx->uring_lock)
{
	if (unlikely(req->flags & REQ_F_FAIL)) {
		/*
		 * We don't submit, fail them all, for that replace hardlinks
		 * with normal links. Extra REQ_F_LINK is tolerated.
		 */
		req->flags &= ~REQ_F_HARDLINK;
		req->flags |= REQ_F_LINK;
		io_req_defer_failed(req, req->cqe.res);
	} else {
		int ret = io_req_prep_async(req);

		if (unlikely(ret)) {
			io_req_defer_failed(req, ret);
			return;
		}

		if (unlikely(req->ctx->drain_active))
			io_drain_req(req);
		else
			io_queue_iowq(req, NULL);
	}
}

/*
 * Check SQE restrictions (opcode and flags).
 *
 * Returns 'true' if SQE is allowed, 'false' otherwise.
 */
static inline bool io_check_restriction(struct io_ring_ctx *ctx,
					struct io_kiocb *req,
					unsigned int sqe_flags)
{
	if (!test_bit(req->opcode, ctx->restrictions.sqe_op))
		return false;

	if ((sqe_flags & ctx->restrictions.sqe_flags_required) !=
	    ctx->restrictions.sqe_flags_required)
		return false;

	if (sqe_flags & ~(ctx->restrictions.sqe_flags_allowed |
			  ctx->restrictions.sqe_flags_required))
		return false;

	return true;
}

static void io_init_req_drain(struct io_kiocb *req)
{
	struct io_ring_ctx *ctx = req->ctx;
	struct io_kiocb *head = ctx->submit_state.link.head;

	ctx->drain_active = true;
	if (head) {
		/*
		 * If we need to drain a request in the middle of a link, drain
		 * the head request and the next request/link after the current
		 * link. Considering sequential execution of links,
		 * REQ_F_IO_DRAIN will be maintained for every request of our
		 * link.
		 */
		head->flags |= REQ_F_IO_DRAIN | REQ_F_FORCE_ASYNC;
		ctx->drain_next = true;
	}
}

static int io_init_req(struct io_ring_ctx *ctx, struct io_kiocb *req,
		       const struct io_uring_sqe *sqe)
	__must_hold(&ctx->uring_lock)
{
	const struct io_issue_def *def;
	unsigned int sqe_flags;
	int personality;
	u8 opcode;

	/* req is partially pre-initialised, see io_preinit_req() */
	req->opcode = opcode = READ_ONCE(sqe->opcode);
	/* same numerical values with corresponding REQ_F_*, safe to copy */
	req->flags = sqe_flags = READ_ONCE(sqe->flags);
	req->cqe.user_data = READ_ONCE(sqe->user_data);
	req->file = NULL;
	req->rsrc_node = NULL;
	req->task = current;

	if (unlikely(opcode >= IORING_OP_LAST)) {
		req->opcode = 0;
		return -EINVAL;
	}
	def = &io_issue_defs[opcode];
	if (unlikely(sqe_flags & ~SQE_COMMON_FLAGS)) {
		/* enforce forwards compatibility on users */
		if (sqe_flags & ~SQE_VALID_FLAGS)
			return -EINVAL;
		if (sqe_flags & IOSQE_BUFFER_SELECT) {
			if (!def->buffer_select)
				return -EOPNOTSUPP;
			req->buf_index = READ_ONCE(sqe->buf_group);
		}
		if (sqe_flags & IOSQE_CQE_SKIP_SUCCESS)
			ctx->drain_disabled = true;
		if (sqe_flags & IOSQE_IO_DRAIN) {
			if (ctx->drain_disabled)
				return -EOPNOTSUPP;
			io_init_req_drain(req);
		}
	}
	if (unlikely(ctx->restricted || ctx->drain_active || ctx->drain_next)) {
		if (ctx->restricted && !io_check_restriction(ctx, req, sqe_flags))
			return -EACCES;
		/* knock it to the slow queue path, will be drained there */
		if (ctx->drain_active)
			req->flags |= REQ_F_FORCE_ASYNC;
		/* if there is no link, we're at "next" request and need to drain */
		if (unlikely(ctx->drain_next) && !ctx->submit_state.link.head) {
			ctx->drain_next = false;
			ctx->drain_active = true;
			req->flags |= REQ_F_IO_DRAIN | REQ_F_FORCE_ASYNC;
		}
	}

	if (!def->ioprio && sqe->ioprio)
		return -EINVAL;
	if (!def->iopoll && (ctx->flags & IORING_SETUP_IOPOLL))
		return -EINVAL;

	if (def->needs_file) {
		struct io_submit_state *state = &ctx->submit_state;

		req->cqe.fd = READ_ONCE(sqe->fd);

		/*
		 * Plug now if we have more than 2 IO left after this, and the
		 * target is potentially a read/write to block based storage.
		 */
		if (state->need_plug && def->plug) {
			state->plug_started = true;
			state->need_plug = false;
			blk_start_plug_nr_ios(&state->plug, state->submit_nr);
		}
	}

	personality = READ_ONCE(sqe->personality);
	if (personality) {
		int ret;

		req->creds = xa_load(&ctx->personalities, personality);
		if (!req->creds)
			return -EINVAL;
		get_cred(req->creds);
		ret = security_uring_override_creds(req->creds);
		if (ret) {
			put_cred(req->creds);
			return ret;
		}
		req->flags |= REQ_F_CREDS;
	}

	return def->prep(req, sqe);
}

static __cold int io_submit_fail_init(const struct io_uring_sqe *sqe,
				      struct io_kiocb *req, int ret)
{
	struct io_ring_ctx *ctx = req->ctx;
	struct io_submit_link *link = &ctx->submit_state.link;
	struct io_kiocb *head = link->head;

	trace_io_uring_req_failed(sqe, req, ret);

	/*
	 * Avoid breaking links in the middle as it renders links with SQPOLL
	 * unusable. Instead of failing eagerly, continue assembling the link if
	 * applicable and mark the head with REQ_F_FAIL. The link flushing code
	 * should find the flag and handle the rest.
	 */
	req_fail_link_node(req, ret);
	if (head && !(head->flags & REQ_F_FAIL))
		req_fail_link_node(head, -ECANCELED);

	if (!(req->flags & IO_REQ_LINK_FLAGS)) {
		if (head) {
			link->last->link = req;
			link->head = NULL;
			req = head;
		}
		io_queue_sqe_fallback(req);
		return ret;
	}

	if (head)
		link->last->link = req;
	else
		link->head = req;
	link->last = req;
	return 0;
}

static inline int io_submit_sqe(struct io_ring_ctx *ctx, struct io_kiocb *req,
			 const struct io_uring_sqe *sqe)
	__must_hold(&ctx->uring_lock)
{
	struct io_submit_link *link = &ctx->submit_state.link;
	int ret;

	ret = io_init_req(ctx, req, sqe);
	if (unlikely(ret))
		return io_submit_fail_init(sqe, req, ret);

	trace_io_uring_submit_req(req);

	/*
	 * If we already have a head request, queue this one for async
	 * submittal once the head completes. If we don't have a head but
	 * IOSQE_IO_LINK is set in the sqe, start a new head. This one will be
	 * submitted sync once the chain is complete. If none of those
	 * conditions are true (normal request), then just queue it.
	 */
	if (unlikely(link->head)) {
		ret = io_req_prep_async(req);
		if (unlikely(ret))
			return io_submit_fail_init(sqe, req, ret);

		trace_io_uring_link(req, link->head);
		link->last->link = req;
		link->last = req;

		if (req->flags & IO_REQ_LINK_FLAGS)
			return 0;
		/* last request of the link, flush it */
		req = link->head;
		link->head = NULL;
		if (req->flags & (REQ_F_FORCE_ASYNC | REQ_F_FAIL))
			goto fallback;

	} else if (unlikely(req->flags & (IO_REQ_LINK_FLAGS |
					  REQ_F_FORCE_ASYNC | REQ_F_FAIL))) {
		if (req->flags & IO_REQ_LINK_FLAGS) {
			link->head = req;
			link->last = req;
		} else {
fallback:
			io_queue_sqe_fallback(req);
		}
		return 0;
	}

	io_queue_sqe(req);
	return 0;
}

/*
 * Batched submission is done, ensure local IO is flushed out.
 */
static void io_submit_state_end(struct io_ring_ctx *ctx)
{
	struct io_submit_state *state = &ctx->submit_state;

	if (unlikely(state->link.head))
		io_queue_sqe_fallback(state->link.head);
	/* flush only after queuing links as they can generate completions */
	io_submit_flush_completions(ctx);
	if (state->plug_started)
		blk_finish_plug(&state->plug);
}

/*
 * Start submission side cache.
 */
static void io_submit_state_start(struct io_submit_state *state,
				  unsigned int max_ios)
{
	state->plug_started = false;
	state->need_plug = max_ios > 2;
	state->submit_nr = max_ios;
	/* set only head, no need to init link_last in advance */
	state->link.head = NULL;
}

static void io_commit_sqring(struct io_ring_ctx *ctx)
{
	struct io_rings *rings = ctx->rings;

	/*
	 * Ensure any loads from the SQEs are done at this point,
	 * since once we write the new head, the application could
	 * write new data to them.
	 */
	smp_store_release(&rings->sq.head, ctx->cached_sq_head);
}

/*
 * Fetch an sqe, if one is available. Note this returns a pointer to memory
 * that is mapped by userspace. This means that care needs to be taken to
 * ensure that reads are stable, as we cannot rely on userspace always
 * being a good citizen. If members of the sqe are validated and then later
 * used, it's important that those reads are done through READ_ONCE() to
 * prevent a re-load down the line.
 */
static bool io_get_sqe(struct io_ring_ctx *ctx, const struct io_uring_sqe **sqe)
{
	unsigned mask = ctx->sq_entries - 1;
	unsigned head = ctx->cached_sq_head++ & mask;

	if (!(ctx->flags & IORING_SETUP_NO_SQARRAY)) {
		head = READ_ONCE(ctx->sq_array[head]);
		if (unlikely(head >= ctx->sq_entries)) {
			/* drop invalid entries */
			spin_lock(&ctx->completion_lock);
			ctx->cq_extra--;
			spin_unlock(&ctx->completion_lock);
			WRITE_ONCE(ctx->rings->sq_dropped,
				   READ_ONCE(ctx->rings->sq_dropped) + 1);
			return false;
		}
	}

	/*
	 * The cached sq head (or cq tail) serves two purposes:
	 *
	 * 1) allows us to batch the cost of updating the user visible
	 *    head updates.
	 * 2) allows the kernel side to track the head on its own, even
	 *    though the application is the one updating it.
	 */

	/* double index for 128-byte SQEs, twice as long */
	if (ctx->flags & IORING_SETUP_SQE128)
		head <<= 1;
	*sqe = &ctx->sq_sqes[head];
	return true;
}

int io_submit_sqes(struct io_ring_ctx *ctx, unsigned int nr)
	__must_hold(&ctx->uring_lock)
{
	unsigned int entries = io_sqring_entries(ctx);
	unsigned int left;
	int ret;

	if (unlikely(!entries))
		return 0;
	/* make sure SQ entry isn't read before tail */
	ret = left = min(nr, entries);
	io_get_task_refs(left);
	io_submit_state_start(&ctx->submit_state, left);

	do {
		const struct io_uring_sqe *sqe;
		struct io_kiocb *req;

		if (unlikely(!io_alloc_req(ctx, &req)))
			break;
		if (unlikely(!io_get_sqe(ctx, &sqe))) {
			io_req_add_to_cache(req, ctx);
			break;
		}

		/*
		 * Continue submitting even for sqe failure if the
		 * ring was setup with IORING_SETUP_SUBMIT_ALL
		 */
		if (unlikely(io_submit_sqe(ctx, req, sqe)) &&
		    !(ctx->flags & IORING_SETUP_SUBMIT_ALL)) {
			left--;
			break;
		}
	} while (--left);

	if (unlikely(left)) {
		ret -= left;
		/* try again if it submitted nothing and can't allocate a req */
		if (!ret && io_req_cache_empty(ctx))
			ret = -EAGAIN;
		current->io_uring->cached_refs += left;
	}

	io_submit_state_end(ctx);
	 /* Commit SQ ring head once we've consumed and submitted all SQEs */
	io_commit_sqring(ctx);
	return ret;
}

struct io_wait_queue {
	struct wait_queue_entry wq;
	struct io_ring_ctx *ctx;
	unsigned cq_tail;
	unsigned nr_timeouts;
	ktime_t timeout;
};

static inline bool io_has_work(struct io_ring_ctx *ctx)
{
	return test_bit(IO_CHECK_CQ_OVERFLOW_BIT, &ctx->check_cq) ||
	       !llist_empty(&ctx->work_llist);
}

static inline bool io_should_wake(struct io_wait_queue *iowq)
{
	struct io_ring_ctx *ctx = iowq->ctx;
	int dist = READ_ONCE(ctx->rings->cq.tail) - (int) iowq->cq_tail;

	/*
	 * Wake up if we have enough events, or if a timeout occurred since we
	 * started waiting. For timeouts, we always want to return to userspace,
	 * regardless of event count.
	 */
	return dist >= 0 || atomic_read(&ctx->cq_timeouts) != iowq->nr_timeouts;
}

static int io_wake_function(struct wait_queue_entry *curr, unsigned int mode,
			    int wake_flags, void *key)
{
	struct io_wait_queue *iowq = container_of(curr, struct io_wait_queue, wq);

	/*
	 * Cannot safely flush overflowed CQEs from here, ensure we wake up
	 * the task, and the next invocation will do it.
	 */
	if (io_should_wake(iowq) || io_has_work(iowq->ctx))
		return autoremove_wake_function(curr, mode, wake_flags, key);
	return -1;
}

int io_run_task_work_sig(struct io_ring_ctx *ctx)
{
	if (!llist_empty(&ctx->work_llist)) {
		__set_current_state(TASK_RUNNING);
		if (io_run_local_work(ctx) > 0)
			return 0;
	}
	if (io_run_task_work() > 0)
		return 0;
	if (task_sigpending(current))
		return -EINTR;
	return 0;
}

static bool current_pending_io(void)
{
	struct io_uring_task *tctx = current->io_uring;

	if (!tctx)
		return false;
	return percpu_counter_read_positive(&tctx->inflight);
}

/* when returns >0, the caller should retry */
static inline int io_cqring_wait_schedule(struct io_ring_ctx *ctx,
					  struct io_wait_queue *iowq)
{
	int io_wait, ret;

	if (unlikely(READ_ONCE(ctx->check_cq)))
		return 1;
	if (unlikely(!llist_empty(&ctx->work_llist)))
		return 1;
	if (unlikely(test_thread_flag(TIF_NOTIFY_SIGNAL)))
		return 1;
	if (unlikely(task_sigpending(current)))
		return -EINTR;
	if (unlikely(io_should_wake(iowq)))
		return 0;

	/*
	 * Mark us as being in io_wait if we have pending requests, so cpufreq
	 * can take into account that the task is waiting for IO - turns out
	 * to be important for low QD IO.
	 */
	io_wait = current->in_iowait;
	if (current_pending_io())
		current->in_iowait = 1;
	ret = 0;
	if (iowq->timeout == KTIME_MAX)
		schedule();
	else if (!schedule_hrtimeout(&iowq->timeout, HRTIMER_MODE_ABS))
		ret = -ETIME;
	current->in_iowait = io_wait;
	return ret;
}

/*
 * Wait until events become available, if we don't already have some. The
 * application must reap them itself, as they reside on the shared cq ring.
 */
static int io_cqring_wait(struct io_ring_ctx *ctx, int min_events,
			  const sigset_t __user *sig, size_t sigsz,
			  struct __kernel_timespec __user *uts)
{
	struct io_wait_queue iowq;
	struct io_rings *rings = ctx->rings;
	int ret;

	if (!io_allowed_run_tw(ctx))
		return -EEXIST;
	if (!llist_empty(&ctx->work_llist))
		io_run_local_work(ctx);
	io_run_task_work();
	io_cqring_overflow_flush(ctx);
	/* if user messes with these they will just get an early return */
	if (__io_cqring_events_user(ctx) >= min_events)
		return 0;

	if (sig) {
#ifdef CONFIG_COMPAT
		if (in_compat_syscall())
			ret = set_compat_user_sigmask((const compat_sigset_t __user *)sig,
						      sigsz);
		else
#endif
			ret = set_user_sigmask(sig, sigsz);

		if (ret)
			return ret;
	}

	init_waitqueue_func_entry(&iowq.wq, io_wake_function);
	iowq.wq.private = current;
	INIT_LIST_HEAD(&iowq.wq.entry);
	iowq.ctx = ctx;
	iowq.nr_timeouts = atomic_read(&ctx->cq_timeouts);
	iowq.cq_tail = READ_ONCE(ctx->rings->cq.head) + min_events;
	iowq.timeout = KTIME_MAX;

	if (uts) {
		struct timespec64 ts;

		if (get_timespec64(&ts, uts))
			return -EFAULT;
		iowq.timeout = ktime_add_ns(timespec64_to_ktime(ts), ktime_get_ns());
	}

	trace_io_uring_cqring_wait(ctx, min_events);
	do {
		unsigned long check_cq;

		if (ctx->flags & IORING_SETUP_DEFER_TASKRUN) {
			int nr_wait = (int) iowq.cq_tail - READ_ONCE(ctx->rings->cq.tail);

			atomic_set(&ctx->cq_wait_nr, nr_wait);
			set_current_state(TASK_INTERRUPTIBLE);
		} else {
			prepare_to_wait_exclusive(&ctx->cq_wait, &iowq.wq,
							TASK_INTERRUPTIBLE);
		}

		ret = io_cqring_wait_schedule(ctx, &iowq);
		__set_current_state(TASK_RUNNING);
		atomic_set(&ctx->cq_wait_nr, 0);

		/*
		 * Run task_work after scheduling and before io_should_wake().
		 * If we got woken because of task_work being processed, run it
		 * now rather than let the caller do another wait loop.
		 */
		io_run_task_work();
		if (!llist_empty(&ctx->work_llist))
			io_run_local_work(ctx);

		/*
		 * Non-local task_work will be run on exit to userspace, but
		 * if we're using DEFER_TASKRUN, then we could have waited
		 * with a timeout for a number of requests. If the timeout
		 * hits, we could have some requests ready to process. Ensure
		 * this break is _after_ we have run task_work, to avoid
		 * deferring running potentially pending requests until the
		 * next time we wait for events.
		 */
		if (ret < 0)
			break;

		check_cq = READ_ONCE(ctx->check_cq);
		if (unlikely(check_cq)) {
			/* let the caller flush overflows, retry */
			if (check_cq & BIT(IO_CHECK_CQ_OVERFLOW_BIT))
				io_cqring_do_overflow_flush(ctx);
			if (check_cq & BIT(IO_CHECK_CQ_DROPPED_BIT)) {
				ret = -EBADR;
				break;
			}
		}

		if (io_should_wake(&iowq)) {
			ret = 0;
			break;
		}
		cond_resched();
	} while (1);

	if (!(ctx->flags & IORING_SETUP_DEFER_TASKRUN))
		finish_wait(&ctx->cq_wait, &iowq.wq);
	restore_saved_sigmask_unless(ret == -EINTR);

	return READ_ONCE(rings->cq.head) == READ_ONCE(rings->cq.tail) ? ret : 0;
}

void io_mem_free(void *ptr)
{
	if (!ptr)
		return;

	folio_put(virt_to_folio(ptr));
}

static void io_pages_free(struct page ***pages, int npages)
{
	struct page **page_array;
	int i;

	if (!pages)
		return;

	page_array = *pages;
	if (!page_array)
		return;

	for (i = 0; i < npages; i++)
		unpin_user_page(page_array[i]);
	kvfree(page_array);
	*pages = NULL;
}

static void *__io_uaddr_map(struct page ***pages, unsigned short *npages,
			    unsigned long uaddr, size_t size)
{
	struct page **page_array;
	unsigned int nr_pages;
	void *page_addr;
	int ret, i;

	*npages = 0;

	if (uaddr & (PAGE_SIZE - 1) || !size)
		return ERR_PTR(-EINVAL);

	nr_pages = (size + PAGE_SIZE - 1) >> PAGE_SHIFT;
	if (nr_pages > USHRT_MAX)
		return ERR_PTR(-EINVAL);
	page_array = kvmalloc_array(nr_pages, sizeof(struct page *), GFP_KERNEL);
	if (!page_array)
		return ERR_PTR(-ENOMEM);

	ret = pin_user_pages_fast(uaddr, nr_pages, FOLL_WRITE | FOLL_LONGTERM,
					page_array);
	if (ret != nr_pages) {
err:
		io_pages_free(&page_array, ret > 0 ? ret : 0);
		return ret < 0 ? ERR_PTR(ret) : ERR_PTR(-EFAULT);
	}

	page_addr = page_address(page_array[0]);
	for (i = 0; i < nr_pages; i++) {
		ret = -EINVAL;

		/*
		 * Can't support mapping user allocated ring memory on 32-bit
		 * archs where it could potentially reside in highmem. Just
		 * fail those with -EINVAL, just like we did on kernels that
		 * didn't support this feature.
		 */
		if (PageHighMem(page_array[i]))
			goto err;

		/*
		 * No support for discontig pages for now, should either be a
		 * single normal page, or a huge page. Later on we can add
		 * support for remapping discontig pages, for now we will
		 * just fail them with EINVAL.
		 */
		if (page_address(page_array[i]) != page_addr)
			goto err;
		page_addr += PAGE_SIZE;
	}

	*pages = page_array;
	*npages = nr_pages;
	return page_to_virt(page_array[0]);
}

static void *io_rings_map(struct io_ring_ctx *ctx, unsigned long uaddr,
			  size_t size)
{
	return __io_uaddr_map(&ctx->ring_pages, &ctx->n_ring_pages, uaddr,
				size);
}

static void *io_sqes_map(struct io_ring_ctx *ctx, unsigned long uaddr,
			 size_t size)
{
	return __io_uaddr_map(&ctx->sqe_pages, &ctx->n_sqe_pages, uaddr,
				size);
}

static void io_rings_free(struct io_ring_ctx *ctx)
{
	if (!(ctx->flags & IORING_SETUP_NO_MMAP)) {
		io_mem_free(ctx->rings);
		io_mem_free(ctx->sq_sqes);
		ctx->rings = NULL;
		ctx->sq_sqes = NULL;
	} else {
		io_pages_free(&ctx->ring_pages, ctx->n_ring_pages);
		ctx->n_ring_pages = 0;
		io_pages_free(&ctx->sqe_pages, ctx->n_sqe_pages);
		ctx->n_sqe_pages = 0;
	}
}

void *io_mem_alloc(size_t size)
{
	gfp_t gfp = GFP_KERNEL_ACCOUNT | __GFP_ZERO | __GFP_NOWARN | __GFP_COMP;
	void *ret;

	ret = (void *) __get_free_pages(gfp, get_order(size));
	if (ret)
		return ret;
	return ERR_PTR(-ENOMEM);
}

static unsigned long rings_size(struct io_ring_ctx *ctx, unsigned int sq_entries,
				unsigned int cq_entries, size_t *sq_offset)
{
	struct io_rings *rings;
	size_t off, sq_array_size;

	off = struct_size(rings, cqes, cq_entries);
	if (off == SIZE_MAX)
		return SIZE_MAX;
	if (ctx->flags & IORING_SETUP_CQE32) {
		if (check_shl_overflow(off, 1, &off))
			return SIZE_MAX;
	}

#ifdef CONFIG_SMP
	off = ALIGN(off, SMP_CACHE_BYTES);
	if (off == 0)
		return SIZE_MAX;
#endif

	if (ctx->flags & IORING_SETUP_NO_SQARRAY) {
		if (sq_offset)
			*sq_offset = SIZE_MAX;
		return off;
	}

	if (sq_offset)
		*sq_offset = off;

	sq_array_size = array_size(sizeof(u32), sq_entries);
	if (sq_array_size == SIZE_MAX)
		return SIZE_MAX;

	if (check_add_overflow(off, sq_array_size, &off))
		return SIZE_MAX;

	return off;
}

static void io_req_caches_free(struct io_ring_ctx *ctx)
{
	struct io_kiocb *req;
	int nr = 0;

	mutex_lock(&ctx->uring_lock);
	io_flush_cached_locked_reqs(ctx, &ctx->submit_state);

	while (!io_req_cache_empty(ctx)) {
		req = io_extract_req(ctx);
		kmem_cache_free(req_cachep, req);
		nr++;
	}
	if (nr)
		percpu_ref_put_many(&ctx->refs, nr);
	mutex_unlock(&ctx->uring_lock);
}

static void io_rsrc_node_cache_free(struct io_cache_entry *entry)
{
	kfree(container_of(entry, struct io_rsrc_node, cache));
}

static __cold void io_ring_ctx_free(struct io_ring_ctx *ctx)
{
	io_sq_thread_finish(ctx);
	/* __io_rsrc_put_work() may need uring_lock to progress, wait w/o it */
	if (WARN_ON_ONCE(!list_empty(&ctx->rsrc_ref_list)))
		return;

	mutex_lock(&ctx->uring_lock);
	if (ctx->buf_data)
		__io_sqe_buffers_unregister(ctx);
	if (ctx->file_data)
		__io_sqe_files_unregister(ctx);
	io_cqring_overflow_kill(ctx);
	io_eventfd_unregister(ctx);
	io_alloc_cache_free(&ctx->apoll_cache, io_apoll_cache_free);
	io_alloc_cache_free(&ctx->netmsg_cache, io_netmsg_cache_free);
	io_futex_cache_free(ctx);
	io_destroy_buffers(ctx);
	mutex_unlock(&ctx->uring_lock);
	if (ctx->sq_creds)
		put_cred(ctx->sq_creds);
	if (ctx->submitter_task)
		put_task_struct(ctx->submitter_task);

	/* there are no registered resources left, nobody uses it */
	if (ctx->rsrc_node)
		io_rsrc_node_destroy(ctx, ctx->rsrc_node);

	WARN_ON_ONCE(!list_empty(&ctx->rsrc_ref_list));
	WARN_ON_ONCE(!list_empty(&ctx->ltimeout_list));

	io_alloc_cache_free(&ctx->rsrc_node_cache, io_rsrc_node_cache_free);
	if (ctx->mm_account) {
		mmdrop(ctx->mm_account);
		ctx->mm_account = NULL;
	}
	io_rings_free(ctx);
	io_kbuf_mmap_list_free(ctx);

	percpu_ref_exit(&ctx->refs);
	free_uid(ctx->user);
	io_req_caches_free(ctx);
	if (ctx->hash_map)
		io_wq_put_hash(ctx->hash_map);
	kfree(ctx->cancel_table.hbs);
	kfree(ctx->cancel_table_locked.hbs);
	kfree(ctx->io_bl);
	xa_destroy(&ctx->io_bl_xa);
	kfree(ctx);
}

static __cold void io_activate_pollwq_cb(struct callback_head *cb)
{
	struct io_ring_ctx *ctx = container_of(cb, struct io_ring_ctx,
					       poll_wq_task_work);

	mutex_lock(&ctx->uring_lock);
	ctx->poll_activated = true;
	mutex_unlock(&ctx->uring_lock);

	/*
	 * Wake ups for some events between start of polling and activation
	 * might've been lost due to loose synchronisation.
	 */
	wake_up_all(&ctx->poll_wq);
	percpu_ref_put(&ctx->refs);
}

__cold void io_activate_pollwq(struct io_ring_ctx *ctx)
{
	spin_lock(&ctx->completion_lock);
	/* already activated or in progress */
	if (ctx->poll_activated || ctx->poll_wq_task_work.func)
		goto out;
	if (WARN_ON_ONCE(!ctx->task_complete))
		goto out;
	if (!ctx->submitter_task)
		goto out;
	/*
	 * with ->submitter_task only the submitter task completes requests, we
	 * only need to sync with it, which is done by injecting a tw
	 */
	init_task_work(&ctx->poll_wq_task_work, io_activate_pollwq_cb);
	percpu_ref_get(&ctx->refs);
	if (task_work_add(ctx->submitter_task, &ctx->poll_wq_task_work, TWA_SIGNAL))
		percpu_ref_put(&ctx->refs);
out:
	spin_unlock(&ctx->completion_lock);
}

static __poll_t io_uring_poll(struct file *file, poll_table *wait)
{
	struct io_ring_ctx *ctx = file->private_data;
	__poll_t mask = 0;

	if (unlikely(!ctx->poll_activated))
		io_activate_pollwq(ctx);

	poll_wait(file, &ctx->poll_wq, wait);
	/*
	 * synchronizes with barrier from wq_has_sleeper call in
	 * io_commit_cqring
	 */
	smp_rmb();
	if (!io_sqring_full(ctx))
		mask |= EPOLLOUT | EPOLLWRNORM;

	/*
	 * Don't flush cqring overflow list here, just do a simple check.
	 * Otherwise there could possible be ABBA deadlock:
	 *      CPU0                    CPU1
	 *      ----                    ----
	 * lock(&ctx->uring_lock);
	 *                              lock(&ep->mtx);
	 *                              lock(&ctx->uring_lock);
	 * lock(&ep->mtx);
	 *
	 * Users may get EPOLLIN meanwhile seeing nothing in cqring, this
	 * pushes them to do the flush.
	 */

	if (__io_cqring_events_user(ctx) || io_has_work(ctx))
		mask |= EPOLLIN | EPOLLRDNORM;

	return mask;
}

struct io_tctx_exit {
	struct callback_head		task_work;
	struct completion		completion;
	struct io_ring_ctx		*ctx;
};

static __cold void io_tctx_exit_cb(struct callback_head *cb)
{
	struct io_uring_task *tctx = current->io_uring;
	struct io_tctx_exit *work;

	work = container_of(cb, struct io_tctx_exit, task_work);
	/*
	 * When @in_cancel, we're in cancellation and it's racy to remove the
	 * node. It'll be removed by the end of cancellation, just ignore it.
	 * tctx can be NULL if the queueing of this task_work raced with
	 * work cancelation off the exec path.
	 */
	if (tctx && !atomic_read(&tctx->in_cancel))
		io_uring_del_tctx_node((unsigned long)work->ctx);
	complete(&work->completion);
}

static __cold bool io_cancel_ctx_cb(struct io_wq_work *work, void *data)
{
	struct io_kiocb *req = container_of(work, struct io_kiocb, work);

	return req->ctx == data;
}

static __cold void io_ring_exit_work(struct work_struct *work)
{
	struct io_ring_ctx *ctx = container_of(work, struct io_ring_ctx, exit_work);
	unsigned long timeout = jiffies + HZ * 60 * 5;
	unsigned long interval = HZ / 20;
	struct io_tctx_exit exit;
	struct io_tctx_node *node;
	int ret;

	/*
	 * If we're doing polled IO and end up having requests being
	 * submitted async (out-of-line), then completions can come in while
	 * we're waiting for refs to drop. We need to reap these manually,
	 * as nobody else will be looking for them.
	 */
	do {
		if (test_bit(IO_CHECK_CQ_OVERFLOW_BIT, &ctx->check_cq)) {
			mutex_lock(&ctx->uring_lock);
			io_cqring_overflow_kill(ctx);
			mutex_unlock(&ctx->uring_lock);
		}

		if (ctx->flags & IORING_SETUP_DEFER_TASKRUN)
			io_move_task_work_from_local(ctx);

		while (io_uring_try_cancel_requests(ctx, NULL, true))
			cond_resched();

		if (ctx->sq_data) {
			struct io_sq_data *sqd = ctx->sq_data;
			struct task_struct *tsk;

			io_sq_thread_park(sqd);
			tsk = sqd->thread;
			if (tsk && tsk->io_uring && tsk->io_uring->io_wq)
				io_wq_cancel_cb(tsk->io_uring->io_wq,
						io_cancel_ctx_cb, ctx, true);
			io_sq_thread_unpark(sqd);
		}

		io_req_caches_free(ctx);

		if (WARN_ON_ONCE(time_after(jiffies, timeout))) {
			/* there is little hope left, don't run it too often */
			interval = HZ * 60;
		}
		/*
		 * This is really an uninterruptible wait, as it has to be
		 * complete. But it's also run from a kworker, which doesn't
		 * take signals, so it's fine to make it interruptible. This
		 * avoids scenarios where we knowingly can wait much longer
		 * on completions, for example if someone does a SIGSTOP on
		 * a task that needs to finish task_work to make this loop
		 * complete. That's a synthetic situation that should not
		 * cause a stuck task backtrace, and hence a potential panic
		 * on stuck tasks if that is enabled.
		 */
	} while (!wait_for_completion_interruptible_timeout(&ctx->ref_comp, interval));

	init_completion(&exit.completion);
	init_task_work(&exit.task_work, io_tctx_exit_cb);
	exit.ctx = ctx;

	mutex_lock(&ctx->uring_lock);
	while (!list_empty(&ctx->tctx_list)) {
		WARN_ON_ONCE(time_after(jiffies, timeout));

		node = list_first_entry(&ctx->tctx_list, struct io_tctx_node,
					ctx_node);
		/* don't spin on a single task if cancellation failed */
		list_rotate_left(&ctx->tctx_list);
		ret = task_work_add(node->task, &exit.task_work, TWA_SIGNAL);
		if (WARN_ON_ONCE(ret))
			continue;

		mutex_unlock(&ctx->uring_lock);
		/*
		 * See comment above for
		 * wait_for_completion_interruptible_timeout() on why this
		 * wait is marked as interruptible.
		 */
		wait_for_completion_interruptible(&exit.completion);
		mutex_lock(&ctx->uring_lock);
	}
	mutex_unlock(&ctx->uring_lock);
	spin_lock(&ctx->completion_lock);
	spin_unlock(&ctx->completion_lock);

	/* pairs with RCU read section in io_req_local_work_add() */
	if (ctx->flags & IORING_SETUP_DEFER_TASKRUN)
		synchronize_rcu();

	io_ring_ctx_free(ctx);
}

static __cold void io_ring_ctx_wait_and_kill(struct io_ring_ctx *ctx)
{
	unsigned long index;
	struct creds *creds;

	mutex_lock(&ctx->uring_lock);
	percpu_ref_kill(&ctx->refs);
	xa_for_each(&ctx->personalities, index, creds)
		io_unregister_personality(ctx, index);
	if (ctx->rings)
		io_poll_remove_all(ctx, NULL, true);
	mutex_unlock(&ctx->uring_lock);

	/*
	 * If we failed setting up the ctx, we might not have any rings
	 * and therefore did not submit any requests
	 */
	if (ctx->rings)
		io_kill_timeouts(ctx, NULL, true);

	flush_delayed_work(&ctx->fallback_work);

	INIT_WORK(&ctx->exit_work, io_ring_exit_work);
	/*
	 * Use system_unbound_wq to avoid spawning tons of event kworkers
	 * if we're exiting a ton of rings at the same time. It just adds
	 * noise and overhead, there's no discernable change in runtime
	 * over using system_wq.
	 */
	queue_work(system_unbound_wq, &ctx->exit_work);
}

static int io_uring_release(struct inode *inode, struct file *file)
{
	struct io_ring_ctx *ctx = file->private_data;

	file->private_data = NULL;
	io_ring_ctx_wait_and_kill(ctx);
	return 0;
}

struct io_task_cancel {
	struct task_struct *task;
	bool all;
};

static bool io_cancel_task_cb(struct io_wq_work *work, void *data)
{
	struct io_kiocb *req = container_of(work, struct io_kiocb, work);
	struct io_task_cancel *cancel = data;

	return io_match_task_safe(req, cancel->task, cancel->all);
}

static __cold bool io_cancel_defer_files(struct io_ring_ctx *ctx,
					 struct task_struct *task,
					 bool cancel_all)
{
	struct io_defer_entry *de;
	LIST_HEAD(list);

	spin_lock(&ctx->completion_lock);
	list_for_each_entry_reverse(de, &ctx->defer_list, list) {
		if (io_match_task_safe(de->req, task, cancel_all)) {
			list_cut_position(&list, &ctx->defer_list, &de->list);
			break;
		}
	}
	spin_unlock(&ctx->completion_lock);
	if (list_empty(&list))
		return false;

	while (!list_empty(&list)) {
		de = list_first_entry(&list, struct io_defer_entry, list);
		list_del_init(&de->list);
		io_req_task_queue_fail(de->req, -ECANCELED);
		kfree(de);
	}
	return true;
}

static __cold bool io_uring_try_cancel_iowq(struct io_ring_ctx *ctx)
{
	struct io_tctx_node *node;
	enum io_wq_cancel cret;
	bool ret = false;

	mutex_lock(&ctx->uring_lock);
	list_for_each_entry(node, &ctx->tctx_list, ctx_node) {
		struct io_uring_task *tctx = node->task->io_uring;

		/*
		 * io_wq will stay alive while we hold uring_lock, because it's
		 * killed after ctx nodes, which requires to take the lock.
		 */
		if (!tctx || !tctx->io_wq)
			continue;
		cret = io_wq_cancel_cb(tctx->io_wq, io_cancel_ctx_cb, ctx, true);
		ret |= (cret != IO_WQ_CANCEL_NOTFOUND);
	}
	mutex_unlock(&ctx->uring_lock);

	return ret;
}

static bool io_uring_try_cancel_uring_cmd(struct io_ring_ctx *ctx,
		struct task_struct *task, bool cancel_all)
{
	struct hlist_node *tmp;
	struct io_kiocb *req;
	bool ret = false;

	lockdep_assert_held(&ctx->uring_lock);

	hlist_for_each_entry_safe(req, tmp, &ctx->cancelable_uring_cmd,
			hash_node) {
		struct io_uring_cmd *cmd = io_kiocb_to_cmd(req,
				struct io_uring_cmd);
		struct file *file = req->file;

		if (!cancel_all && req->task != task)
			continue;

		if (cmd->flags & IORING_URING_CMD_CANCELABLE) {
			/* ->sqe isn't available if no async data */
			if (!req_has_async_data(req))
				cmd->sqe = NULL;
			file->f_op->uring_cmd(cmd, IO_URING_F_CANCEL);
			ret = true;
		}
	}
	io_submit_flush_completions(ctx);

	return ret;
}

static __cold bool io_uring_try_cancel_requests(struct io_ring_ctx *ctx,
						struct task_struct *task,
						bool cancel_all)
{
	struct io_task_cancel cancel = { .task = task, .all = cancel_all, };
	struct io_uring_task *tctx = task ? task->io_uring : NULL;
	enum io_wq_cancel cret;
	bool ret = false;

	/* set it so io_req_local_work_add() would wake us up */
	if (ctx->flags & IORING_SETUP_DEFER_TASKRUN) {
		atomic_set(&ctx->cq_wait_nr, 1);
		smp_mb();
	}

	/* failed during ring init, it couldn't have issued any requests */
	if (!ctx->rings)
		return false;

	if (!task) {
		ret |= io_uring_try_cancel_iowq(ctx);
	} else if (tctx && tctx->io_wq) {
		/*
		 * Cancels requests of all rings, not only @ctx, but
		 * it's fine as the task is in exit/exec.
		 */
		cret = io_wq_cancel_cb(tctx->io_wq, io_cancel_task_cb,
				       &cancel, true);
		ret |= (cret != IO_WQ_CANCEL_NOTFOUND);
	}

	/* SQPOLL thread does its own polling */
	if ((!(ctx->flags & IORING_SETUP_SQPOLL) && cancel_all) ||
	    (ctx->sq_data && ctx->sq_data->thread == current)) {
		while (!wq_list_empty(&ctx->iopoll_list)) {
			io_iopoll_try_reap_events(ctx);
			ret = true;
			cond_resched();
		}
	}

	if ((ctx->flags & IORING_SETUP_DEFER_TASKRUN) &&
	    io_allowed_defer_tw_run(ctx))
		ret |= io_run_local_work(ctx) > 0;
	ret |= io_cancel_defer_files(ctx, task, cancel_all);
	mutex_lock(&ctx->uring_lock);
	ret |= io_poll_remove_all(ctx, task, cancel_all);
	ret |= io_waitid_remove_all(ctx, task, cancel_all);
	ret |= io_futex_remove_all(ctx, task, cancel_all);
	ret |= io_uring_try_cancel_uring_cmd(ctx, task, cancel_all);
	mutex_unlock(&ctx->uring_lock);
	ret |= io_kill_timeouts(ctx, task, cancel_all);
	if (task)
		ret |= io_run_task_work() > 0;
	return ret;
}

static s64 tctx_inflight(struct io_uring_task *tctx, bool tracked)
{
	if (tracked)
		return atomic_read(&tctx->inflight_tracked);
	return percpu_counter_sum(&tctx->inflight);
}

/*
 * Find any io_uring ctx that this task has registered or done IO on, and cancel
 * requests. @sqd should be not-null IFF it's an SQPOLL thread cancellation.
 */
__cold void io_uring_cancel_generic(bool cancel_all, struct io_sq_data *sqd)
{
	struct io_uring_task *tctx = current->io_uring;
	struct io_ring_ctx *ctx;
	struct io_tctx_node *node;
	unsigned long index;
	s64 inflight;
	DEFINE_WAIT(wait);

	WARN_ON_ONCE(sqd && sqd->thread != current);

	if (!current->io_uring)
		return;
	if (tctx->io_wq)
		io_wq_exit_start(tctx->io_wq);

	atomic_inc(&tctx->in_cancel);
	do {
		bool loop = false;

		io_uring_drop_tctx_refs(current);
		/* read completions before cancelations */
		inflight = tctx_inflight(tctx, !cancel_all);
		if (!inflight)
			break;

		if (!sqd) {
			xa_for_each(&tctx->xa, index, node) {
				/* sqpoll task will cancel all its requests */
				if (node->ctx->sq_data)
					continue;
				loop |= io_uring_try_cancel_requests(node->ctx,
							current, cancel_all);
			}
		} else {
			list_for_each_entry(ctx, &sqd->ctx_list, sqd_list)
				loop |= io_uring_try_cancel_requests(ctx,
								     current,
								     cancel_all);
		}

		if (loop) {
			cond_resched();
			continue;
		}

		prepare_to_wait(&tctx->wait, &wait, TASK_INTERRUPTIBLE);
		io_run_task_work();
		io_uring_drop_tctx_refs(current);
		xa_for_each(&tctx->xa, index, node) {
			if (!llist_empty(&node->ctx->work_llist)) {
				WARN_ON_ONCE(node->ctx->submitter_task &&
					     node->ctx->submitter_task != current);
				goto end_wait;
			}
		}
		/*
		 * If we've seen completions, retry without waiting. This
		 * avoids a race where a completion comes in before we did
		 * prepare_to_wait().
		 */
		if (inflight == tctx_inflight(tctx, !cancel_all))
			schedule();
end_wait:
		finish_wait(&tctx->wait, &wait);
	} while (1);

	io_uring_clean_tctx(tctx);
	if (cancel_all) {
		/*
		 * We shouldn't run task_works after cancel, so just leave
		 * ->in_cancel set for normal exit.
		 */
		atomic_dec(&tctx->in_cancel);
		/* for exec all current's requests should be gone, kill tctx */
		__io_uring_free(current);
	}
}

void __io_uring_cancel(bool cancel_all)
{
	io_uring_cancel_generic(cancel_all, NULL);
}

static void *io_uring_validate_mmap_request(struct file *file,
					    loff_t pgoff, size_t sz)
{
	struct io_ring_ctx *ctx = file->private_data;
	loff_t offset = pgoff << PAGE_SHIFT;
	struct page *page;
	void *ptr;

	switch (offset & IORING_OFF_MMAP_MASK) {
	case IORING_OFF_SQ_RING:
	case IORING_OFF_CQ_RING:
		/* Don't allow mmap if the ring was setup without it */
		if (ctx->flags & IORING_SETUP_NO_MMAP)
			return ERR_PTR(-EINVAL);
		ptr = ctx->rings;
		break;
	case IORING_OFF_SQES:
		/* Don't allow mmap if the ring was setup without it */
		if (ctx->flags & IORING_SETUP_NO_MMAP)
			return ERR_PTR(-EINVAL);
		ptr = ctx->sq_sqes;
		break;
	case IORING_OFF_PBUF_RING: {
		unsigned int bgid;

		bgid = (offset & ~IORING_OFF_MMAP_MASK) >> IORING_OFF_PBUF_SHIFT;
		rcu_read_lock();
		ptr = io_pbuf_get_address(ctx, bgid);
		rcu_read_unlock();
		if (!ptr)
			return ERR_PTR(-EINVAL);
		break;
		}
	default:
		return ERR_PTR(-EINVAL);
	}

	page = virt_to_head_page(ptr);
	if (sz > page_size(page))
		return ERR_PTR(-EINVAL);

	return ptr;
}

#ifdef CONFIG_MMU

static __cold int io_uring_mmap(struct file *file, struct vm_area_struct *vma)
{
	size_t sz = vma->vm_end - vma->vm_start;
	unsigned long pfn;
	void *ptr;

	ptr = io_uring_validate_mmap_request(file, vma->vm_pgoff, sz);
	if (IS_ERR(ptr))
		return PTR_ERR(ptr);

	pfn = virt_to_phys(ptr) >> PAGE_SHIFT;
	return remap_pfn_range(vma, vma->vm_start, pfn, sz, vma->vm_page_prot);
}

static unsigned long io_uring_mmu_get_unmapped_area(struct file *filp,
			unsigned long addr, unsigned long len,
			unsigned long pgoff, unsigned long flags)
{
	void *ptr;

	/*
	 * Do not allow to map to user-provided address to avoid breaking the
	 * aliasing rules. Userspace is not able to guess the offset address of
	 * kernel kmalloc()ed memory area.
	 */
	if (addr)
		return -EINVAL;

	ptr = io_uring_validate_mmap_request(filp, pgoff, len);
	if (IS_ERR(ptr))
		return -ENOMEM;

	/*
	 * Some architectures have strong cache aliasing requirements.
	 * For such architectures we need a coherent mapping which aliases
	 * kernel memory *and* userspace memory. To achieve that:
	 * - use a NULL file pointer to reference physical memory, and
	 * - use the kernel virtual address of the shared io_uring context
	 *   (instead of the userspace-provided address, which has to be 0UL
	 *   anyway).
	 * - use the same pgoff which the get_unmapped_area() uses to
	 *   calculate the page colouring.
	 * For architectures without such aliasing requirements, the
	 * architecture will return any suitable mapping because addr is 0.
	 */
	filp = NULL;
	flags |= MAP_SHARED;
	pgoff = 0;	/* has been translated to ptr above */
#ifdef SHM_COLOUR
	addr = (uintptr_t) ptr;
	pgoff = addr >> PAGE_SHIFT;
#else
	addr = 0UL;
#endif
	return current->mm->get_unmapped_area(filp, addr, len, pgoff, flags);
}

#else /* !CONFIG_MMU */

static int io_uring_mmap(struct file *file, struct vm_area_struct *vma)
{
	return is_nommu_shared_mapping(vma->vm_flags) ? 0 : -EINVAL;
}

static unsigned int io_uring_nommu_mmap_capabilities(struct file *file)
{
	return NOMMU_MAP_DIRECT | NOMMU_MAP_READ | NOMMU_MAP_WRITE;
}

static unsigned long io_uring_nommu_get_unmapped_area(struct file *file,
	unsigned long addr, unsigned long len,
	unsigned long pgoff, unsigned long flags)
{
	void *ptr;

	ptr = io_uring_validate_mmap_request(file, pgoff, len);
	if (IS_ERR(ptr))
		return PTR_ERR(ptr);

	return (unsigned long) ptr;
}

#endif /* !CONFIG_MMU */

static int io_validate_ext_arg(unsigned flags, const void __user *argp, size_t argsz)
{
	if (flags & IORING_ENTER_EXT_ARG) {
		struct io_uring_getevents_arg arg;

		if (argsz != sizeof(arg))
			return -EINVAL;
		if (copy_from_user(&arg, argp, sizeof(arg)))
			return -EFAULT;
	}
	return 0;
}

static int io_get_ext_arg(unsigned flags, const void __user *argp, size_t *argsz,
			  struct __kernel_timespec __user **ts,
			  const sigset_t __user **sig)
{
	struct io_uring_getevents_arg arg;

	/*
	 * If EXT_ARG isn't set, then we have no timespec and the argp pointer
	 * is just a pointer to the sigset_t.
	 */
	if (!(flags & IORING_ENTER_EXT_ARG)) {
		*sig = (const sigset_t __user *) argp;
		*ts = NULL;
		return 0;
	}

	/*
	 * EXT_ARG is set - ensure we agree on the size of it and copy in our
	 * timespec and sigset_t pointers if good.
	 */
	if (*argsz != sizeof(arg))
		return -EINVAL;
	if (copy_from_user(&arg, argp, sizeof(arg)))
		return -EFAULT;
	if (arg.pad)
		return -EINVAL;
	*sig = u64_to_user_ptr(arg.sigmask);
	*argsz = arg.sigmask_sz;
	*ts = u64_to_user_ptr(arg.ts);
	return 0;
}

SYSCALL_DEFINE6(io_uring_enter, unsigned int, fd, u32, to_submit,
		u32, min_complete, u32, flags, const void __user *, argp,
		size_t, argsz)
{
	struct io_ring_ctx *ctx;
	struct file *file;
	long ret;

	if (unlikely(flags & ~(IORING_ENTER_GETEVENTS | IORING_ENTER_SQ_WAKEUP |
			       IORING_ENTER_SQ_WAIT | IORING_ENTER_EXT_ARG |
			       IORING_ENTER_REGISTERED_RING)))
		return -EINVAL;

	/*
	 * Ring fd has been registered via IORING_REGISTER_RING_FDS, we
	 * need only dereference our task private array to find it.
	 */
	if (flags & IORING_ENTER_REGISTERED_RING) {
		struct io_uring_task *tctx = current->io_uring;

		if (unlikely(!tctx || fd >= IO_RINGFD_REG_MAX))
			return -EINVAL;
		fd = array_index_nospec(fd, IO_RINGFD_REG_MAX);
		file = tctx->registered_rings[fd];
		if (unlikely(!file))
			return -EBADF;
	} else {
		file = fget(fd);
		if (unlikely(!file))
			return -EBADF;
		ret = -EOPNOTSUPP;
		if (unlikely(!io_is_uring_fops(file)))
			goto out;
	}

	ctx = file->private_data;
	ret = -EBADFD;
	if (unlikely(ctx->flags & IORING_SETUP_R_DISABLED))
		goto out;

	/*
	 * For SQ polling, the thread will do all submissions and completions.
	 * Just return the requested submit count, and wake the thread if
	 * we were asked to.
	 */
	ret = 0;
	if (ctx->flags & IORING_SETUP_SQPOLL) {
		io_cqring_overflow_flush(ctx);

		if (unlikely(ctx->sq_data->thread == NULL)) {
			ret = -EOWNERDEAD;
			goto out;
		}
		if (flags & IORING_ENTER_SQ_WAKEUP)
			wake_up(&ctx->sq_data->wait);
		if (flags & IORING_ENTER_SQ_WAIT)
			io_sqpoll_wait_sq(ctx);

		ret = to_submit;
	} else if (to_submit) {
		ret = io_uring_add_tctx_node(ctx);
		if (unlikely(ret))
			goto out;

		mutex_lock(&ctx->uring_lock);
		ret = io_submit_sqes(ctx, to_submit);
		if (ret != to_submit) {
			mutex_unlock(&ctx->uring_lock);
			goto out;
		}
		if (flags & IORING_ENTER_GETEVENTS) {
			if (ctx->syscall_iopoll)
				goto iopoll_locked;
			/*
			 * Ignore errors, we'll soon call io_cqring_wait() and
			 * it should handle ownership problems if any.
			 */
			if (ctx->flags & IORING_SETUP_DEFER_TASKRUN)
				(void)io_run_local_work_locked(ctx);
		}
		mutex_unlock(&ctx->uring_lock);
	}

	if (flags & IORING_ENTER_GETEVENTS) {
		int ret2;

		if (ctx->syscall_iopoll) {
			/*
			 * We disallow the app entering submit/complete with
			 * polling, but we still need to lock the ring to
			 * prevent racing with polled issue that got punted to
			 * a workqueue.
			 */
			mutex_lock(&ctx->uring_lock);
iopoll_locked:
			ret2 = io_validate_ext_arg(flags, argp, argsz);
			if (likely(!ret2)) {
				min_complete = min(min_complete,
						   ctx->cq_entries);
				ret2 = io_iopoll_check(ctx, min_complete);
			}
			mutex_unlock(&ctx->uring_lock);
		} else {
			const sigset_t __user *sig;
			struct __kernel_timespec __user *ts;

			ret2 = io_get_ext_arg(flags, argp, &argsz, &ts, &sig);
			if (likely(!ret2)) {
				min_complete = min(min_complete,
						   ctx->cq_entries);
				ret2 = io_cqring_wait(ctx, min_complete, sig,
						      argsz, ts);
			}
		}

		if (!ret) {
			ret = ret2;

			/*
			 * EBADR indicates that one or more CQE were dropped.
			 * Once the user has been informed we can clear the bit
			 * as they are obviously ok with those drops.
			 */
			if (unlikely(ret2 == -EBADR))
				clear_bit(IO_CHECK_CQ_DROPPED_BIT,
					  &ctx->check_cq);
		}
	}
out:
	if (!(flags & IORING_ENTER_REGISTERED_RING))
		fput(file);
	return ret;
}

static const struct file_operations io_uring_fops = {
	.release	= io_uring_release,
	.mmap		= io_uring_mmap,
#ifndef CONFIG_MMU
	.get_unmapped_area = io_uring_nommu_get_unmapped_area,
	.mmap_capabilities = io_uring_nommu_mmap_capabilities,
#else
	.get_unmapped_area = io_uring_mmu_get_unmapped_area,
#endif
	.poll		= io_uring_poll,
#ifdef CONFIG_PROC_FS
	.show_fdinfo	= io_uring_show_fdinfo,
#endif
};

bool io_is_uring_fops(struct file *file)
{
	return file->f_op == &io_uring_fops;
}

static __cold int io_allocate_scq_urings(struct io_ring_ctx *ctx,
					 struct io_uring_params *p)
{
	struct io_rings *rings;
	size_t size, sq_array_offset;
	void *ptr;

	/* make sure these are sane, as we already accounted them */
	ctx->sq_entries = p->sq_entries;
	ctx->cq_entries = p->cq_entries;

	size = rings_size(ctx, p->sq_entries, p->cq_entries, &sq_array_offset);
	if (size == SIZE_MAX)
		return -EOVERFLOW;

	if (!(ctx->flags & IORING_SETUP_NO_MMAP))
		rings = io_mem_alloc(size);
	else
		rings = io_rings_map(ctx, p->cq_off.user_addr, size);

	if (IS_ERR(rings))
		return PTR_ERR(rings);

	ctx->rings = rings;
	if (!(ctx->flags & IORING_SETUP_NO_SQARRAY))
		ctx->sq_array = (u32 *)((char *)rings + sq_array_offset);
	rings->sq_ring_mask = p->sq_entries - 1;
	rings->cq_ring_mask = p->cq_entries - 1;
	rings->sq_ring_entries = p->sq_entries;
	rings->cq_ring_entries = p->cq_entries;

	if (p->flags & IORING_SETUP_SQE128)
		size = array_size(2 * sizeof(struct io_uring_sqe), p->sq_entries);
	else
		size = array_size(sizeof(struct io_uring_sqe), p->sq_entries);
	if (size == SIZE_MAX) {
		io_rings_free(ctx);
		return -EOVERFLOW;
	}

	if (!(ctx->flags & IORING_SETUP_NO_MMAP))
		ptr = io_mem_alloc(size);
	else
		ptr = io_sqes_map(ctx, p->sq_off.user_addr, size);

	if (IS_ERR(ptr)) {
		io_rings_free(ctx);
		return PTR_ERR(ptr);
	}

	ctx->sq_sqes = ptr;
	return 0;
}

static int io_uring_install_fd(struct file *file)
{
	int fd;

	fd = get_unused_fd_flags(O_RDWR | O_CLOEXEC);
	if (fd < 0)
		return fd;
	fd_install(fd, file);
	return fd;
}

/*
 * Allocate an anonymous fd, this is what constitutes the application
 * visible backing of an io_uring instance. The application mmaps this
 * fd to gain access to the SQ/CQ ring details.
 */
static struct file *io_uring_get_file(struct io_ring_ctx *ctx)
{
<<<<<<< HEAD
	return anon_inode_getfile_secure("[io_uring]", &io_uring_fops, ctx,
=======
	struct file *file;
#if defined(CONFIG_UNIX)
	int ret;

	ret = sock_create_kern(&init_net, PF_UNIX, SOCK_RAW, IPPROTO_IP,
				&ctx->ring_sock);
	if (ret)
		return ERR_PTR(ret);
#endif

	/* Create a new inode so that the LSM can block the creation.  */
	file = anon_inode_create_getfile("[io_uring]", &io_uring_fops, ctx,
>>>>>>> 1c6d984f
					 O_RDWR | O_CLOEXEC, NULL);
}

static __cold int io_uring_create(unsigned entries, struct io_uring_params *p,
				  struct io_uring_params __user *params)
{
	struct io_ring_ctx *ctx;
	struct io_uring_task *tctx;
	struct file *file;
	int ret;

	if (!entries)
		return -EINVAL;
	if (entries > IORING_MAX_ENTRIES) {
		if (!(p->flags & IORING_SETUP_CLAMP))
			return -EINVAL;
		entries = IORING_MAX_ENTRIES;
	}

	if ((p->flags & IORING_SETUP_REGISTERED_FD_ONLY)
	    && !(p->flags & IORING_SETUP_NO_MMAP))
		return -EINVAL;

	/*
	 * Use twice as many entries for the CQ ring. It's possible for the
	 * application to drive a higher depth than the size of the SQ ring,
	 * since the sqes are only used at submission time. This allows for
	 * some flexibility in overcommitting a bit. If the application has
	 * set IORING_SETUP_CQSIZE, it will have passed in the desired number
	 * of CQ ring entries manually.
	 */
	p->sq_entries = roundup_pow_of_two(entries);
	if (p->flags & IORING_SETUP_CQSIZE) {
		/*
		 * If IORING_SETUP_CQSIZE is set, we do the same roundup
		 * to a power-of-two, if it isn't already. We do NOT impose
		 * any cq vs sq ring sizing.
		 */
		if (!p->cq_entries)
			return -EINVAL;
		if (p->cq_entries > IORING_MAX_CQ_ENTRIES) {
			if (!(p->flags & IORING_SETUP_CLAMP))
				return -EINVAL;
			p->cq_entries = IORING_MAX_CQ_ENTRIES;
		}
		p->cq_entries = roundup_pow_of_two(p->cq_entries);
		if (p->cq_entries < p->sq_entries)
			return -EINVAL;
	} else {
		p->cq_entries = 2 * p->sq_entries;
	}

	ctx = io_ring_ctx_alloc(p);
	if (!ctx)
		return -ENOMEM;

	if ((ctx->flags & IORING_SETUP_DEFER_TASKRUN) &&
	    !(ctx->flags & IORING_SETUP_IOPOLL) &&
	    !(ctx->flags & IORING_SETUP_SQPOLL))
		ctx->task_complete = true;

	if (ctx->task_complete || (ctx->flags & IORING_SETUP_IOPOLL))
		ctx->lockless_cq = true;

	/*
	 * lazy poll_wq activation relies on ->task_complete for synchronisation
	 * purposes, see io_activate_pollwq()
	 */
	if (!ctx->task_complete)
		ctx->poll_activated = true;

	/*
	 * When SETUP_IOPOLL and SETUP_SQPOLL are both enabled, user
	 * space applications don't need to do io completion events
	 * polling again, they can rely on io_sq_thread to do polling
	 * work, which can reduce cpu usage and uring_lock contention.
	 */
	if (ctx->flags & IORING_SETUP_IOPOLL &&
	    !(ctx->flags & IORING_SETUP_SQPOLL))
		ctx->syscall_iopoll = 1;

	ctx->compat = in_compat_syscall();
	if (!ns_capable_noaudit(&init_user_ns, CAP_IPC_LOCK))
		ctx->user = get_uid(current_user());

	/*
	 * For SQPOLL, we just need a wakeup, always. For !SQPOLL, if
	 * COOP_TASKRUN is set, then IPIs are never needed by the app.
	 */
	ret = -EINVAL;
	if (ctx->flags & IORING_SETUP_SQPOLL) {
		/* IPI related flags don't make sense with SQPOLL */
		if (ctx->flags & (IORING_SETUP_COOP_TASKRUN |
				  IORING_SETUP_TASKRUN_FLAG |
				  IORING_SETUP_DEFER_TASKRUN))
			goto err;
		ctx->notify_method = TWA_SIGNAL_NO_IPI;
	} else if (ctx->flags & IORING_SETUP_COOP_TASKRUN) {
		ctx->notify_method = TWA_SIGNAL_NO_IPI;
	} else {
		if (ctx->flags & IORING_SETUP_TASKRUN_FLAG &&
		    !(ctx->flags & IORING_SETUP_DEFER_TASKRUN))
			goto err;
		ctx->notify_method = TWA_SIGNAL;
	}

	/*
	 * For DEFER_TASKRUN we require the completion task to be the same as the
	 * submission task. This implies that there is only one submitter, so enforce
	 * that.
	 */
	if (ctx->flags & IORING_SETUP_DEFER_TASKRUN &&
	    !(ctx->flags & IORING_SETUP_SINGLE_ISSUER)) {
		goto err;
	}

	/*
	 * This is just grabbed for accounting purposes. When a process exits,
	 * the mm is exited and dropped before the files, hence we need to hang
	 * on to this mm purely for the purposes of being able to unaccount
	 * memory (locked/pinned vm). It's not used for anything else.
	 */
	mmgrab(current->mm);
	ctx->mm_account = current->mm;

	ret = io_allocate_scq_urings(ctx, p);
	if (ret)
		goto err;

	ret = io_sq_offload_create(ctx, p);
	if (ret)
		goto err;

	ret = io_rsrc_init(ctx);
	if (ret)
		goto err;

	p->sq_off.head = offsetof(struct io_rings, sq.head);
	p->sq_off.tail = offsetof(struct io_rings, sq.tail);
	p->sq_off.ring_mask = offsetof(struct io_rings, sq_ring_mask);
	p->sq_off.ring_entries = offsetof(struct io_rings, sq_ring_entries);
	p->sq_off.flags = offsetof(struct io_rings, sq_flags);
	p->sq_off.dropped = offsetof(struct io_rings, sq_dropped);
	if (!(ctx->flags & IORING_SETUP_NO_SQARRAY))
		p->sq_off.array = (char *)ctx->sq_array - (char *)ctx->rings;
	p->sq_off.resv1 = 0;
	if (!(ctx->flags & IORING_SETUP_NO_MMAP))
		p->sq_off.user_addr = 0;

	p->cq_off.head = offsetof(struct io_rings, cq.head);
	p->cq_off.tail = offsetof(struct io_rings, cq.tail);
	p->cq_off.ring_mask = offsetof(struct io_rings, cq_ring_mask);
	p->cq_off.ring_entries = offsetof(struct io_rings, cq_ring_entries);
	p->cq_off.overflow = offsetof(struct io_rings, cq_overflow);
	p->cq_off.cqes = offsetof(struct io_rings, cqes);
	p->cq_off.flags = offsetof(struct io_rings, cq_flags);
	p->cq_off.resv1 = 0;
	if (!(ctx->flags & IORING_SETUP_NO_MMAP))
		p->cq_off.user_addr = 0;

	p->features = IORING_FEAT_SINGLE_MMAP | IORING_FEAT_NODROP |
			IORING_FEAT_SUBMIT_STABLE | IORING_FEAT_RW_CUR_POS |
			IORING_FEAT_CUR_PERSONALITY | IORING_FEAT_FAST_POLL |
			IORING_FEAT_POLL_32BITS | IORING_FEAT_SQPOLL_NONFIXED |
			IORING_FEAT_EXT_ARG | IORING_FEAT_NATIVE_WORKERS |
			IORING_FEAT_RSRC_TAGS | IORING_FEAT_CQE_SKIP |
			IORING_FEAT_LINKED_FILE | IORING_FEAT_REG_REG_RING;

	if (copy_to_user(params, p, sizeof(*p))) {
		ret = -EFAULT;
		goto err;
	}

	if (ctx->flags & IORING_SETUP_SINGLE_ISSUER
	    && !(ctx->flags & IORING_SETUP_R_DISABLED))
		WRITE_ONCE(ctx->submitter_task, get_task_struct(current));

	file = io_uring_get_file(ctx);
	if (IS_ERR(file)) {
		ret = PTR_ERR(file);
		goto err;
	}

	ret = __io_uring_add_tctx_node(ctx);
	if (ret)
		goto err_fput;
	tctx = current->io_uring;

	/*
	 * Install ring fd as the very last thing, so we don't risk someone
	 * having closed it before we finish setup
	 */
	if (p->flags & IORING_SETUP_REGISTERED_FD_ONLY)
		ret = io_ring_add_registered_file(tctx, file, 0, IO_RINGFD_REG_MAX);
	else
		ret = io_uring_install_fd(file);
	if (ret < 0)
		goto err_fput;

	trace_io_uring_create(ret, ctx, p->sq_entries, p->cq_entries, p->flags);
	return ret;
err:
	io_ring_ctx_wait_and_kill(ctx);
	return ret;
err_fput:
	fput(file);
	return ret;
}

/*
 * Sets up an aio uring context, and returns the fd. Applications asks for a
 * ring size, we return the actual sq/cq ring sizes (among other things) in the
 * params structure passed in.
 */
static long io_uring_setup(u32 entries, struct io_uring_params __user *params)
{
	struct io_uring_params p;
	int i;

	if (copy_from_user(&p, params, sizeof(p)))
		return -EFAULT;
	for (i = 0; i < ARRAY_SIZE(p.resv); i++) {
		if (p.resv[i])
			return -EINVAL;
	}

	if (p.flags & ~(IORING_SETUP_IOPOLL | IORING_SETUP_SQPOLL |
			IORING_SETUP_SQ_AFF | IORING_SETUP_CQSIZE |
			IORING_SETUP_CLAMP | IORING_SETUP_ATTACH_WQ |
			IORING_SETUP_R_DISABLED | IORING_SETUP_SUBMIT_ALL |
			IORING_SETUP_COOP_TASKRUN | IORING_SETUP_TASKRUN_FLAG |
			IORING_SETUP_SQE128 | IORING_SETUP_CQE32 |
			IORING_SETUP_SINGLE_ISSUER | IORING_SETUP_DEFER_TASKRUN |
			IORING_SETUP_NO_MMAP | IORING_SETUP_REGISTERED_FD_ONLY |
			IORING_SETUP_NO_SQARRAY))
		return -EINVAL;

	return io_uring_create(entries, &p, params);
}

static inline bool io_uring_allowed(void)
{
	int disabled = READ_ONCE(sysctl_io_uring_disabled);
	kgid_t io_uring_group;

	if (disabled == 2)
		return false;

	if (disabled == 0 || capable(CAP_SYS_ADMIN))
		return true;

	io_uring_group = make_kgid(&init_user_ns, sysctl_io_uring_group);
	if (!gid_valid(io_uring_group))
		return false;

	return in_group_p(io_uring_group);
}

SYSCALL_DEFINE2(io_uring_setup, u32, entries,
		struct io_uring_params __user *, params)
{
	if (!io_uring_allowed())
		return -EPERM;

	return io_uring_setup(entries, params);
}

static int __init io_uring_init(void)
{
#define __BUILD_BUG_VERIFY_OFFSET_SIZE(stype, eoffset, esize, ename) do { \
	BUILD_BUG_ON(offsetof(stype, ename) != eoffset); \
	BUILD_BUG_ON(sizeof_field(stype, ename) != esize); \
} while (0)

#define BUILD_BUG_SQE_ELEM(eoffset, etype, ename) \
	__BUILD_BUG_VERIFY_OFFSET_SIZE(struct io_uring_sqe, eoffset, sizeof(etype), ename)
#define BUILD_BUG_SQE_ELEM_SIZE(eoffset, esize, ename) \
	__BUILD_BUG_VERIFY_OFFSET_SIZE(struct io_uring_sqe, eoffset, esize, ename)
	BUILD_BUG_ON(sizeof(struct io_uring_sqe) != 64);
	BUILD_BUG_SQE_ELEM(0,  __u8,   opcode);
	BUILD_BUG_SQE_ELEM(1,  __u8,   flags);
	BUILD_BUG_SQE_ELEM(2,  __u16,  ioprio);
	BUILD_BUG_SQE_ELEM(4,  __s32,  fd);
	BUILD_BUG_SQE_ELEM(8,  __u64,  off);
	BUILD_BUG_SQE_ELEM(8,  __u64,  addr2);
	BUILD_BUG_SQE_ELEM(8,  __u32,  cmd_op);
	BUILD_BUG_SQE_ELEM(12, __u32, __pad1);
	BUILD_BUG_SQE_ELEM(16, __u64,  addr);
	BUILD_BUG_SQE_ELEM(16, __u64,  splice_off_in);
	BUILD_BUG_SQE_ELEM(24, __u32,  len);
	BUILD_BUG_SQE_ELEM(28,     __kernel_rwf_t, rw_flags);
	BUILD_BUG_SQE_ELEM(28, /* compat */   int, rw_flags);
	BUILD_BUG_SQE_ELEM(28, /* compat */ __u32, rw_flags);
	BUILD_BUG_SQE_ELEM(28, __u32,  fsync_flags);
	BUILD_BUG_SQE_ELEM(28, /* compat */ __u16,  poll_events);
	BUILD_BUG_SQE_ELEM(28, __u32,  poll32_events);
	BUILD_BUG_SQE_ELEM(28, __u32,  sync_range_flags);
	BUILD_BUG_SQE_ELEM(28, __u32,  msg_flags);
	BUILD_BUG_SQE_ELEM(28, __u32,  timeout_flags);
	BUILD_BUG_SQE_ELEM(28, __u32,  accept_flags);
	BUILD_BUG_SQE_ELEM(28, __u32,  cancel_flags);
	BUILD_BUG_SQE_ELEM(28, __u32,  open_flags);
	BUILD_BUG_SQE_ELEM(28, __u32,  statx_flags);
	BUILD_BUG_SQE_ELEM(28, __u32,  fadvise_advice);
	BUILD_BUG_SQE_ELEM(28, __u32,  splice_flags);
	BUILD_BUG_SQE_ELEM(28, __u32,  rename_flags);
	BUILD_BUG_SQE_ELEM(28, __u32,  unlink_flags);
	BUILD_BUG_SQE_ELEM(28, __u32,  hardlink_flags);
	BUILD_BUG_SQE_ELEM(28, __u32,  xattr_flags);
	BUILD_BUG_SQE_ELEM(28, __u32,  msg_ring_flags);
	BUILD_BUG_SQE_ELEM(32, __u64,  user_data);
	BUILD_BUG_SQE_ELEM(40, __u16,  buf_index);
	BUILD_BUG_SQE_ELEM(40, __u16,  buf_group);
	BUILD_BUG_SQE_ELEM(42, __u16,  personality);
	BUILD_BUG_SQE_ELEM(44, __s32,  splice_fd_in);
	BUILD_BUG_SQE_ELEM(44, __u32,  file_index);
	BUILD_BUG_SQE_ELEM(44, __u16,  addr_len);
	BUILD_BUG_SQE_ELEM(46, __u16,  __pad3[0]);
	BUILD_BUG_SQE_ELEM(48, __u64,  addr3);
	BUILD_BUG_SQE_ELEM_SIZE(48, 0, cmd);
	BUILD_BUG_SQE_ELEM(56, __u64,  __pad2);

	BUILD_BUG_ON(sizeof(struct io_uring_files_update) !=
		     sizeof(struct io_uring_rsrc_update));
	BUILD_BUG_ON(sizeof(struct io_uring_rsrc_update) >
		     sizeof(struct io_uring_rsrc_update2));

	/* ->buf_index is u16 */
	BUILD_BUG_ON(offsetof(struct io_uring_buf_ring, bufs) != 0);
	BUILD_BUG_ON(offsetof(struct io_uring_buf, resv) !=
		     offsetof(struct io_uring_buf_ring, tail));

	/* should fit into one byte */
	BUILD_BUG_ON(SQE_VALID_FLAGS >= (1 << 8));
	BUILD_BUG_ON(SQE_COMMON_FLAGS >= (1 << 8));
	BUILD_BUG_ON((SQE_VALID_FLAGS | SQE_COMMON_FLAGS) != SQE_VALID_FLAGS);

	BUILD_BUG_ON(__REQ_F_LAST_BIT > 8 * sizeof(int));

	BUILD_BUG_ON(sizeof(atomic_t) != sizeof(u32));

	/* top 8bits are for internal use */
	BUILD_BUG_ON((IORING_URING_CMD_MASK & 0xff000000) != 0);

	io_uring_optable_init();

	/*
	 * Allow user copy in the per-command field, which starts after the
	 * file in io_kiocb and until the opcode field. The openat2 handling
	 * requires copying in user memory into the io_kiocb object in that
	 * range, and HARDENED_USERCOPY will complain if we haven't
	 * correctly annotated this range.
	 */
	req_cachep = kmem_cache_create_usercopy("io_kiocb",
				sizeof(struct io_kiocb), 0,
				SLAB_HWCACHE_ALIGN | SLAB_PANIC |
				SLAB_ACCOUNT | SLAB_TYPESAFE_BY_RCU,
				offsetof(struct io_kiocb, cmd.data),
				sizeof_field(struct io_kiocb, cmd.data), NULL);
	io_buf_cachep = kmem_cache_create("io_buffer", sizeof(struct io_buffer), 0,
					  SLAB_HWCACHE_ALIGN | SLAB_PANIC | SLAB_ACCOUNT,
					  NULL);

#ifdef CONFIG_SYSCTL
	register_sysctl_init("kernel", kernel_io_uring_disabled_table);
#endif

	return 0;
};
__initcall(io_uring_init);<|MERGE_RESOLUTION|>--- conflicted
+++ resolved
@@ -3787,22 +3787,8 @@
  */
 static struct file *io_uring_get_file(struct io_ring_ctx *ctx)
 {
-<<<<<<< HEAD
-	return anon_inode_getfile_secure("[io_uring]", &io_uring_fops, ctx,
-=======
-	struct file *file;
-#if defined(CONFIG_UNIX)
-	int ret;
-
-	ret = sock_create_kern(&init_net, PF_UNIX, SOCK_RAW, IPPROTO_IP,
-				&ctx->ring_sock);
-	if (ret)
-		return ERR_PTR(ret);
-#endif
-
 	/* Create a new inode so that the LSM can block the creation.  */
-	file = anon_inode_create_getfile("[io_uring]", &io_uring_fops, ctx,
->>>>>>> 1c6d984f
+	return anon_inode_create_getfile("[io_uring]", &io_uring_fops, ctx,
 					 O_RDWR | O_CLOEXEC, NULL);
 }
 
