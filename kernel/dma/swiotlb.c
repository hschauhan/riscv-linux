--- conflicted
+++ resolved
@@ -459,11 +459,7 @@
  * allocate a buffer from that IO TLB pool.
  */
 static int swiotlb_find_slots(struct device *dev, phys_addr_t orig_addr,
-<<<<<<< HEAD
-			      size_t alloc_size)
-=======
 			      size_t alloc_size, unsigned int alloc_align_mask)
->>>>>>> df0cc57e
 {
 	struct io_tlb_mem *mem = dev->dma_io_tlb_mem;
 	unsigned long boundary_mask = dma_get_seg_boundary(dev);
@@ -567,12 +563,8 @@
 		return (phys_addr_t)DMA_MAPPING_ERROR;
 	}
 
-<<<<<<< HEAD
-	index = swiotlb_find_slots(dev, orig_addr, alloc_size + offset);
-=======
 	index = swiotlb_find_slots(dev, orig_addr,
 				   alloc_size + offset, alloc_align_mask);
->>>>>>> df0cc57e
 	if (index == -1) {
 		if (!(attrs & DMA_ATTR_NO_WARN))
 			dev_warn_ratelimited(dev,
@@ -770,11 +762,7 @@
 	if (!mem)
 		return NULL;
 
-<<<<<<< HEAD
-	index = swiotlb_find_slots(dev, 0, size);
-=======
 	index = swiotlb_find_slots(dev, 0, size, 0);
->>>>>>> df0cc57e
 	if (index == -1)
 		return NULL;
 
