// SPDX-License-Identifier: GPL-2.0-only
/*
 * linux/net/sunrpc/svcsock.c
 *
 * These are the RPC server socket internals.
 *
 * The server scheduling algorithm does not always distribute the load
 * evenly when servicing a single client. May need to modify the
 * svc_xprt_enqueue procedure...
 *
 * TCP support is largely untested and may be a little slow. The problem
 * is that we currently do two separate recvfrom's, one for the 4-byte
 * record length, and the second for the actual record. This could possibly
 * be improved by always reading a minimum size of around 100 bytes and
 * tucking any superfluous bytes away in a temporary store. Still, that
 * leaves write requests out in the rain. An alternative may be to peek at
 * the first skb in the queue, and if it matches the next TCP sequence
 * number, to extract the record marker. Yuck.
 *
 * Copyright (C) 1995, 1996 Olaf Kirch <okir@monad.swb.de>
 */

#include <linux/kernel.h>
#include <linux/sched.h>
#include <linux/module.h>
#include <linux/errno.h>
#include <linux/fcntl.h>
#include <linux/net.h>
#include <linux/in.h>
#include <linux/inet.h>
#include <linux/udp.h>
#include <linux/tcp.h>
#include <linux/unistd.h>
#include <linux/slab.h>
#include <linux/netdevice.h>
#include <linux/skbuff.h>
#include <linux/file.h>
#include <linux/freezer.h>
#include <net/sock.h>
#include <net/checksum.h>
#include <net/ip.h>
#include <net/ipv6.h>
#include <net/udp.h>
#include <net/tcp.h>
#include <net/tcp_states.h>
#include <linux/uaccess.h>
#include <asm/ioctls.h>
#include <trace/events/skb.h>

#include <linux/sunrpc/types.h>
#include <linux/sunrpc/clnt.h>
#include <linux/sunrpc/xdr.h>
#include <linux/sunrpc/msg_prot.h>
#include <linux/sunrpc/svcsock.h>
#include <linux/sunrpc/stats.h>
#include <linux/sunrpc/xprt.h>

#include "socklib.h"
#include "sunrpc.h"

#define RPCDBG_FACILITY	RPCDBG_SVCXPRT


static struct svc_sock *svc_setup_socket(struct svc_serv *, struct socket *,
					 int flags);
static int		svc_udp_recvfrom(struct svc_rqst *);
static int		svc_udp_sendto(struct svc_rqst *);
static void		svc_sock_detach(struct svc_xprt *);
static void		svc_tcp_sock_detach(struct svc_xprt *);
static void		svc_sock_free(struct svc_xprt *);

static struct svc_xprt *svc_create_socket(struct svc_serv *, int,
					  struct net *, struct sockaddr *,
					  int, int);
#ifdef CONFIG_DEBUG_LOCK_ALLOC
static struct lock_class_key svc_key[2];
static struct lock_class_key svc_slock_key[2];

static void svc_reclassify_socket(struct socket *sock)
{
	struct sock *sk = sock->sk;

	if (WARN_ON_ONCE(!sock_allow_reclassification(sk)))
		return;

	switch (sk->sk_family) {
	case AF_INET:
		sock_lock_init_class_and_name(sk, "slock-AF_INET-NFSD",
					      &svc_slock_key[0],
					      "sk_xprt.xpt_lock-AF_INET-NFSD",
					      &svc_key[0]);
		break;

	case AF_INET6:
		sock_lock_init_class_and_name(sk, "slock-AF_INET6-NFSD",
					      &svc_slock_key[1],
					      "sk_xprt.xpt_lock-AF_INET6-NFSD",
					      &svc_key[1]);
		break;

	default:
		BUG();
	}
}
#else
static void svc_reclassify_socket(struct socket *sock)
{
}
#endif

/*
 * Release an skbuff after use
 */
static void svc_release_skb(struct svc_rqst *rqstp)
{
	struct sk_buff *skb = rqstp->rq_xprt_ctxt;

	if (skb) {
		struct svc_sock *svsk =
			container_of(rqstp->rq_xprt, struct svc_sock, sk_xprt);
		rqstp->rq_xprt_ctxt = NULL;

		dprintk("svc: service %p, releasing skb %p\n", rqstp, skb);
		skb_free_datagram_locked(svsk->sk_sk, skb);
	}
}

static void svc_release_udp_skb(struct svc_rqst *rqstp)
{
	struct sk_buff *skb = rqstp->rq_xprt_ctxt;

	if (skb) {
		rqstp->rq_xprt_ctxt = NULL;

		dprintk("svc: service %p, releasing skb %p\n", rqstp, skb);
		consume_skb(skb);
	}
}

union svc_pktinfo_u {
	struct in_pktinfo pkti;
	struct in6_pktinfo pkti6;
};
#define SVC_PKTINFO_SPACE \
	CMSG_SPACE(sizeof(union svc_pktinfo_u))

static void svc_set_cmsg_data(struct svc_rqst *rqstp, struct cmsghdr *cmh)
{
	struct svc_sock *svsk =
		container_of(rqstp->rq_xprt, struct svc_sock, sk_xprt);
	switch (svsk->sk_sk->sk_family) {
	case AF_INET: {
			struct in_pktinfo *pki = CMSG_DATA(cmh);

			cmh->cmsg_level = SOL_IP;
			cmh->cmsg_type = IP_PKTINFO;
			pki->ipi_ifindex = 0;
			pki->ipi_spec_dst.s_addr =
				 svc_daddr_in(rqstp)->sin_addr.s_addr;
			cmh->cmsg_len = CMSG_LEN(sizeof(*pki));
		}
		break;

	case AF_INET6: {
			struct in6_pktinfo *pki = CMSG_DATA(cmh);
			struct sockaddr_in6 *daddr = svc_daddr_in6(rqstp);

			cmh->cmsg_level = SOL_IPV6;
			cmh->cmsg_type = IPV6_PKTINFO;
			pki->ipi6_ifindex = daddr->sin6_scope_id;
			pki->ipi6_addr = daddr->sin6_addr;
			cmh->cmsg_len = CMSG_LEN(sizeof(*pki));
		}
		break;
	}
}

static int svc_sock_read_payload(struct svc_rqst *rqstp, unsigned int offset,
				 unsigned int length)
{
	return 0;
}

/*
 * Report socket names for nfsdfs
 */
static int svc_one_sock_name(struct svc_sock *svsk, char *buf, int remaining)
{
	const struct sock *sk = svsk->sk_sk;
	const char *proto_name = sk->sk_protocol == IPPROTO_UDP ?
							"udp" : "tcp";
	int len;

	switch (sk->sk_family) {
	case PF_INET:
		len = snprintf(buf, remaining, "ipv4 %s %pI4 %d\n",
				proto_name,
				&inet_sk(sk)->inet_rcv_saddr,
				inet_sk(sk)->inet_num);
		break;
#if IS_ENABLED(CONFIG_IPV6)
	case PF_INET6:
		len = snprintf(buf, remaining, "ipv6 %s %pI6 %d\n",
				proto_name,
				&sk->sk_v6_rcv_saddr,
				inet_sk(sk)->inet_num);
		break;
#endif
	default:
		len = snprintf(buf, remaining, "*unknown-%d*\n",
				sk->sk_family);
	}

	if (len >= remaining) {
		*buf = '\0';
		return -ENAMETOOLONG;
	}
	return len;
}

/*
 * Generic recvfrom routine.
 */
static ssize_t svc_recvfrom(struct svc_rqst *rqstp, struct kvec *iov,
			    unsigned int nr, size_t buflen, unsigned int base)
{
	struct svc_sock *svsk =
		container_of(rqstp->rq_xprt, struct svc_sock, sk_xprt);
	struct msghdr msg = { NULL };
	ssize_t len;

	rqstp->rq_xprt_hlen = 0;

	clear_bit(XPT_DATA, &svsk->sk_xprt.xpt_flags);
	iov_iter_kvec(&msg.msg_iter, READ, iov, nr, buflen);
	if (base != 0) {
		iov_iter_advance(&msg.msg_iter, base);
		buflen -= base;
	}
	len = sock_recvmsg(svsk->sk_sock, &msg, MSG_DONTWAIT);
	/* If we read a full record, then assume there may be more
	 * data to read (stream based sockets only!)
	 */
	if (len == buflen)
		set_bit(XPT_DATA, &svsk->sk_xprt.xpt_flags);

	dprintk("svc: socket %p recvfrom(%p, %zu) = %zd\n",
		svsk, iov[0].iov_base, iov[0].iov_len, len);
	return len;
}

/*
 * Set socket snd and rcv buffer lengths
 */
static void svc_sock_setbufsize(struct svc_sock *svsk, unsigned int nreqs)
{
	unsigned int max_mesg = svsk->sk_xprt.xpt_server->sv_max_mesg;
	struct socket *sock = svsk->sk_sock;

	nreqs = min(nreqs, INT_MAX / 2 / max_mesg);

	lock_sock(sock->sk);
	sock->sk->sk_sndbuf = nreqs * max_mesg * 2;
	sock->sk->sk_rcvbuf = nreqs * max_mesg * 2;
	sock->sk->sk_write_space(sock->sk);
	release_sock(sock->sk);
}

static void svc_sock_secure_port(struct svc_rqst *rqstp)
{
	if (svc_port_is_privileged(svc_addr(rqstp)))
		set_bit(RQ_SECURE, &rqstp->rq_flags);
	else
		clear_bit(RQ_SECURE, &rqstp->rq_flags);
}

/*
 * INET callback when data has been received on the socket.
 */
static void svc_data_ready(struct sock *sk)
{
	struct svc_sock	*svsk = (struct svc_sock *)sk->sk_user_data;

	if (svsk) {
		dprintk("svc: socket %p(inet %p), busy=%d\n",
			svsk, sk,
			test_bit(XPT_BUSY, &svsk->sk_xprt.xpt_flags));

		/* Refer to svc_setup_socket() for details. */
		rmb();
		svsk->sk_odata(sk);
		if (!test_and_set_bit(XPT_DATA, &svsk->sk_xprt.xpt_flags))
			svc_xprt_enqueue(&svsk->sk_xprt);
	}
}

/*
 * INET callback when space is newly available on the socket.
 */
static void svc_write_space(struct sock *sk)
{
	struct svc_sock	*svsk = (struct svc_sock *)(sk->sk_user_data);

	if (svsk) {
		dprintk("svc: socket %p(inet %p), write_space busy=%d\n",
			svsk, sk, test_bit(XPT_BUSY, &svsk->sk_xprt.xpt_flags));

		/* Refer to svc_setup_socket() for details. */
		rmb();
		svsk->sk_owspace(sk);
		svc_xprt_enqueue(&svsk->sk_xprt);
	}
}

static int svc_tcp_has_wspace(struct svc_xprt *xprt)
{
	struct svc_sock *svsk = container_of(xprt, struct svc_sock, sk_xprt);

	if (test_bit(XPT_LISTENER, &xprt->xpt_flags))
		return 1;
	return !test_bit(SOCK_NOSPACE, &svsk->sk_sock->flags);
}

static void svc_tcp_kill_temp_xprt(struct svc_xprt *xprt)
{
	struct svc_sock *svsk;
	struct socket *sock;
	struct linger no_linger = {
		.l_onoff = 1,
		.l_linger = 0,
	};

	svsk = container_of(xprt, struct svc_sock, sk_xprt);
	sock = svsk->sk_sock;
	kernel_setsockopt(sock, SOL_SOCKET, SO_LINGER,
			  (char *)&no_linger, sizeof(no_linger));
}

/*
 * See net/ipv6/ip_sockglue.c : ip_cmsg_recv_pktinfo
 */
static int svc_udp_get_dest_address4(struct svc_rqst *rqstp,
				     struct cmsghdr *cmh)
{
	struct in_pktinfo *pki = CMSG_DATA(cmh);
	struct sockaddr_in *daddr = svc_daddr_in(rqstp);

	if (cmh->cmsg_type != IP_PKTINFO)
		return 0;

	daddr->sin_family = AF_INET;
	daddr->sin_addr.s_addr = pki->ipi_spec_dst.s_addr;
	return 1;
}

/*
 * See net/ipv6/datagram.c : ip6_datagram_recv_ctl
 */
static int svc_udp_get_dest_address6(struct svc_rqst *rqstp,
				     struct cmsghdr *cmh)
{
	struct in6_pktinfo *pki = CMSG_DATA(cmh);
	struct sockaddr_in6 *daddr = svc_daddr_in6(rqstp);

	if (cmh->cmsg_type != IPV6_PKTINFO)
		return 0;

	daddr->sin6_family = AF_INET6;
	daddr->sin6_addr = pki->ipi6_addr;
	daddr->sin6_scope_id = pki->ipi6_ifindex;
	return 1;
}

/*
 * Copy the UDP datagram's destination address to the rqstp structure.
 * The 'destination' address in this case is the address to which the
 * peer sent the datagram, i.e. our local address. For multihomed
 * hosts, this can change from msg to msg. Note that only the IP
 * address changes, the port number should remain the same.
 */
static int svc_udp_get_dest_address(struct svc_rqst *rqstp,
				    struct cmsghdr *cmh)
{
	switch (cmh->cmsg_level) {
	case SOL_IP:
		return svc_udp_get_dest_address4(rqstp, cmh);
	case SOL_IPV6:
		return svc_udp_get_dest_address6(rqstp, cmh);
	}

	return 0;
}

/*
 * Receive a datagram from a UDP socket.
 */
static int svc_udp_recvfrom(struct svc_rqst *rqstp)
{
	struct svc_sock	*svsk =
		container_of(rqstp->rq_xprt, struct svc_sock, sk_xprt);
	struct svc_serv	*serv = svsk->sk_xprt.xpt_server;
	struct sk_buff	*skb;
	union {
		struct cmsghdr	hdr;
		long		all[SVC_PKTINFO_SPACE / sizeof(long)];
	} buffer;
	struct cmsghdr *cmh = &buffer.hdr;
	struct msghdr msg = {
		.msg_name = svc_addr(rqstp),
		.msg_control = cmh,
		.msg_controllen = sizeof(buffer),
		.msg_flags = MSG_DONTWAIT,
	};
	size_t len;
	int err;

	if (test_and_clear_bit(XPT_CHNGBUF, &svsk->sk_xprt.xpt_flags))
	    /* udp sockets need large rcvbuf as all pending
	     * requests are still in that buffer.  sndbuf must
	     * also be large enough that there is enough space
	     * for one reply per thread.  We count all threads
	     * rather than threads in a particular pool, which
	     * provides an upper bound on the number of threads
	     * which will access the socket.
	     */
	    svc_sock_setbufsize(svsk, serv->sv_nrthreads + 3);

	clear_bit(XPT_DATA, &svsk->sk_xprt.xpt_flags);
	skb = NULL;
	err = kernel_recvmsg(svsk->sk_sock, &msg, NULL,
			     0, 0, MSG_PEEK | MSG_DONTWAIT);
	if (err >= 0)
		skb = skb_recv_udp(svsk->sk_sk, 0, 1, &err);

	if (skb == NULL) {
		if (err != -EAGAIN) {
			/* possibly an icmp error */
			dprintk("svc: recvfrom returned error %d\n", -err);
			set_bit(XPT_DATA, &svsk->sk_xprt.xpt_flags);
		}
		return 0;
	}
	len = svc_addr_len(svc_addr(rqstp));
	rqstp->rq_addrlen = len;
	if (skb->tstamp == 0) {
		skb->tstamp = ktime_get_real();
		/* Don't enable netstamp, sunrpc doesn't
		   need that much accuracy */
	}
	sock_write_timestamp(svsk->sk_sk, skb->tstamp);
	set_bit(XPT_DATA, &svsk->sk_xprt.xpt_flags); /* there may be more data... */

	len  = skb->len;
	rqstp->rq_arg.len = len;

	rqstp->rq_prot = IPPROTO_UDP;

	if (!svc_udp_get_dest_address(rqstp, cmh)) {
		net_warn_ratelimited("svc: received unknown control message %d/%d; dropping RPC reply datagram\n",
				     cmh->cmsg_level, cmh->cmsg_type);
		goto out_free;
	}
	rqstp->rq_daddrlen = svc_addr_len(svc_daddr(rqstp));

	if (skb_is_nonlinear(skb)) {
		/* we have to copy */
		local_bh_disable();
		if (csum_partial_copy_to_xdr(&rqstp->rq_arg, skb)) {
			local_bh_enable();
			/* checksum error */
			goto out_free;
		}
		local_bh_enable();
		consume_skb(skb);
	} else {
		/* we can use it in-place */
		rqstp->rq_arg.head[0].iov_base = skb->data;
		rqstp->rq_arg.head[0].iov_len = len;
		if (skb_checksum_complete(skb))
			goto out_free;
		rqstp->rq_xprt_ctxt = skb;
	}

	rqstp->rq_arg.page_base = 0;
	if (len <= rqstp->rq_arg.head[0].iov_len) {
		rqstp->rq_arg.head[0].iov_len = len;
		rqstp->rq_arg.page_len = 0;
		rqstp->rq_respages = rqstp->rq_pages+1;
	} else {
		rqstp->rq_arg.page_len = len - rqstp->rq_arg.head[0].iov_len;
		rqstp->rq_respages = rqstp->rq_pages + 1 +
			DIV_ROUND_UP(rqstp->rq_arg.page_len, PAGE_SIZE);
	}
	rqstp->rq_next_page = rqstp->rq_respages+1;

	if (serv->sv_stats)
		serv->sv_stats->netudpcnt++;

	return len;
out_free:
	kfree_skb(skb);
	return 0;
}

/**
 * svc_udp_sendto - Send out a reply on a UDP socket
 * @rqstp: completed svc_rqst
 *
 * Returns the number of bytes sent, or a negative errno.
 */
static int svc_udp_sendto(struct svc_rqst *rqstp)
{
	struct svc_xprt *xprt = rqstp->rq_xprt;
	struct svc_sock	*svsk = container_of(xprt, struct svc_sock, sk_xprt);
	struct xdr_buf *xdr = &rqstp->rq_res;
	union {
		struct cmsghdr	hdr;
		long		all[SVC_PKTINFO_SPACE / sizeof(long)];
	} buffer;
	struct cmsghdr *cmh = &buffer.hdr;
	struct msghdr msg = {
		.msg_name	= &rqstp->rq_addr,
		.msg_namelen	= rqstp->rq_addrlen,
		.msg_control	= cmh,
		.msg_controllen	= sizeof(buffer),
	};
	unsigned int uninitialized_var(sent);
	int err;

<<<<<<< HEAD
	svc_set_cmsg_data(rqstp, cmh);

=======
	svc_release_udp_skb(rqstp);

	svc_set_cmsg_data(rqstp, cmh);

>>>>>>> 358c7c61
	err = xprt_sock_sendmsg(svsk->sk_sock, &msg, xdr, 0, 0, &sent);
	xdr_free_bvec(xdr);
	if (err == -ECONNREFUSED) {
		/* ICMP error on earlier request. */
		err = xprt_sock_sendmsg(svsk->sk_sock, &msg, xdr, 0, 0, &sent);
		xdr_free_bvec(xdr);
	}
	if (err < 0)
		return err;
	return sent;
}

static int svc_udp_has_wspace(struct svc_xprt *xprt)
{
	struct svc_sock *svsk = container_of(xprt, struct svc_sock, sk_xprt);
	struct svc_serv	*serv = xprt->xpt_server;
	unsigned long required;

	/*
	 * Set the SOCK_NOSPACE flag before checking the available
	 * sock space.
	 */
	set_bit(SOCK_NOSPACE, &svsk->sk_sock->flags);
	required = atomic_read(&svsk->sk_xprt.xpt_reserved) + serv->sv_max_mesg;
	if (required*2 > sock_wspace(svsk->sk_sk))
		return 0;
	clear_bit(SOCK_NOSPACE, &svsk->sk_sock->flags);
	return 1;
}

static struct svc_xprt *svc_udp_accept(struct svc_xprt *xprt)
{
	BUG();
	return NULL;
}

static void svc_udp_kill_temp_xprt(struct svc_xprt *xprt)
{
}

static struct svc_xprt *svc_udp_create(struct svc_serv *serv,
				       struct net *net,
				       struct sockaddr *sa, int salen,
				       int flags)
{
	return svc_create_socket(serv, IPPROTO_UDP, net, sa, salen, flags);
}

static const struct svc_xprt_ops svc_udp_ops = {
	.xpo_create = svc_udp_create,
	.xpo_recvfrom = svc_udp_recvfrom,
	.xpo_sendto = svc_udp_sendto,
	.xpo_read_payload = svc_sock_read_payload,
	.xpo_release_rqst = svc_release_udp_skb,
	.xpo_detach = svc_sock_detach,
	.xpo_free = svc_sock_free,
	.xpo_has_wspace = svc_udp_has_wspace,
	.xpo_accept = svc_udp_accept,
	.xpo_secure_port = svc_sock_secure_port,
	.xpo_kill_temp_xprt = svc_udp_kill_temp_xprt,
};

static struct svc_xprt_class svc_udp_class = {
	.xcl_name = "udp",
	.xcl_owner = THIS_MODULE,
	.xcl_ops = &svc_udp_ops,
	.xcl_max_payload = RPCSVC_MAXPAYLOAD_UDP,
	.xcl_ident = XPRT_TRANSPORT_UDP,
};

static void svc_udp_init(struct svc_sock *svsk, struct svc_serv *serv)
{
	int err, level, optname, one = 1;

	svc_xprt_init(sock_net(svsk->sk_sock->sk), &svc_udp_class,
		      &svsk->sk_xprt, serv);
	clear_bit(XPT_CACHE_AUTH, &svsk->sk_xprt.xpt_flags);
	svsk->sk_sk->sk_data_ready = svc_data_ready;
	svsk->sk_sk->sk_write_space = svc_write_space;

	/* initialise setting must have enough space to
	 * receive and respond to one request.
	 * svc_udp_recvfrom will re-adjust if necessary
	 */
	svc_sock_setbufsize(svsk, 3);

	/* data might have come in before data_ready set up */
	set_bit(XPT_DATA, &svsk->sk_xprt.xpt_flags);
	set_bit(XPT_CHNGBUF, &svsk->sk_xprt.xpt_flags);

	/* make sure we get destination address info */
	switch (svsk->sk_sk->sk_family) {
	case AF_INET:
		level = SOL_IP;
		optname = IP_PKTINFO;
		break;
	case AF_INET6:
		level = SOL_IPV6;
		optname = IPV6_RECVPKTINFO;
		break;
	default:
		BUG();
	}
	err = kernel_setsockopt(svsk->sk_sock, level, optname,
					(char *)&one, sizeof(one));
	dprintk("svc: kernel_setsockopt returned %d\n", err);
}

/*
 * A data_ready event on a listening socket means there's a connection
 * pending. Do not use state_change as a substitute for it.
 */
static void svc_tcp_listen_data_ready(struct sock *sk)
{
	struct svc_sock	*svsk = (struct svc_sock *)sk->sk_user_data;

	dprintk("svc: socket %p TCP (listen) state change %d\n",
		sk, sk->sk_state);

	if (svsk) {
		/* Refer to svc_setup_socket() for details. */
		rmb();
		svsk->sk_odata(sk);
	}

	/*
	 * This callback may called twice when a new connection
	 * is established as a child socket inherits everything
	 * from a parent LISTEN socket.
	 * 1) data_ready method of the parent socket will be called
	 *    when one of child sockets become ESTABLISHED.
	 * 2) data_ready method of the child socket may be called
	 *    when it receives data before the socket is accepted.
	 * In case of 2, we should ignore it silently.
	 */
	if (sk->sk_state == TCP_LISTEN) {
		if (svsk) {
			set_bit(XPT_CONN, &svsk->sk_xprt.xpt_flags);
			svc_xprt_enqueue(&svsk->sk_xprt);
		} else
			printk("svc: socket %p: no user data\n", sk);
	}
}

/*
 * A state change on a connected socket means it's dying or dead.
 */
static void svc_tcp_state_change(struct sock *sk)
{
	struct svc_sock	*svsk = (struct svc_sock *)sk->sk_user_data;

	dprintk("svc: socket %p TCP (connected) state change %d (svsk %p)\n",
		sk, sk->sk_state, sk->sk_user_data);

	if (!svsk)
		printk("svc: socket %p: no user data\n", sk);
	else {
		/* Refer to svc_setup_socket() for details. */
		rmb();
		svsk->sk_ostate(sk);
		if (sk->sk_state != TCP_ESTABLISHED) {
			set_bit(XPT_CLOSE, &svsk->sk_xprt.xpt_flags);
			svc_xprt_enqueue(&svsk->sk_xprt);
		}
	}
}

/*
 * Accept a TCP connection
 */
static struct svc_xprt *svc_tcp_accept(struct svc_xprt *xprt)
{
	struct svc_sock *svsk = container_of(xprt, struct svc_sock, sk_xprt);
	struct sockaddr_storage addr;
	struct sockaddr	*sin = (struct sockaddr *) &addr;
	struct svc_serv	*serv = svsk->sk_xprt.xpt_server;
	struct socket	*sock = svsk->sk_sock;
	struct socket	*newsock;
	struct svc_sock	*newsvsk;
	int		err, slen;
	RPC_IFDEBUG(char buf[RPC_MAX_ADDRBUFLEN]);

	dprintk("svc: tcp_accept %p sock %p\n", svsk, sock);
	if (!sock)
		return NULL;

	clear_bit(XPT_CONN, &svsk->sk_xprt.xpt_flags);
	err = kernel_accept(sock, &newsock, O_NONBLOCK);
	if (err < 0) {
		if (err == -ENOMEM)
			printk(KERN_WARNING "%s: no more sockets!\n",
			       serv->sv_name);
		else if (err != -EAGAIN)
			net_warn_ratelimited("%s: accept failed (err %d)!\n",
					     serv->sv_name, -err);
		return NULL;
	}
	set_bit(XPT_CONN, &svsk->sk_xprt.xpt_flags);

	err = kernel_getpeername(newsock, sin);
	if (err < 0) {
		net_warn_ratelimited("%s: peername failed (err %d)!\n",
				     serv->sv_name, -err);
		goto failed;		/* aborted connection or whatever */
	}
	slen = err;

	/* Ideally, we would want to reject connections from unauthorized
	 * hosts here, but when we get encryption, the IP of the host won't
	 * tell us anything.  For now just warn about unpriv connections.
	 */
	if (!svc_port_is_privileged(sin)) {
		dprintk("%s: connect from unprivileged port: %s\n",
			serv->sv_name,
			__svc_print_addr(sin, buf, sizeof(buf)));
	}
	dprintk("%s: connect from %s\n", serv->sv_name,
		__svc_print_addr(sin, buf, sizeof(buf)));

	/* Reset the inherited callbacks before calling svc_setup_socket */
	newsock->sk->sk_state_change = svsk->sk_ostate;
	newsock->sk->sk_data_ready = svsk->sk_odata;
	newsock->sk->sk_write_space = svsk->sk_owspace;

	/* make sure that a write doesn't block forever when
	 * low on memory
	 */
	newsock->sk->sk_sndtimeo = HZ*30;

	newsvsk = svc_setup_socket(serv, newsock,
				 (SVC_SOCK_ANONYMOUS | SVC_SOCK_TEMPORARY));
	if (IS_ERR(newsvsk))
		goto failed;
	svc_xprt_set_remote(&newsvsk->sk_xprt, sin, slen);
	err = kernel_getsockname(newsock, sin);
	slen = err;
	if (unlikely(err < 0)) {
		dprintk("svc_tcp_accept: kernel_getsockname error %d\n", -err);
		slen = offsetof(struct sockaddr, sa_data);
	}
	svc_xprt_set_local(&newsvsk->sk_xprt, sin, slen);

	if (sock_is_loopback(newsock->sk))
		set_bit(XPT_LOCAL, &newsvsk->sk_xprt.xpt_flags);
	else
		clear_bit(XPT_LOCAL, &newsvsk->sk_xprt.xpt_flags);
	if (serv->sv_stats)
		serv->sv_stats->nettcpconn++;

	return &newsvsk->sk_xprt;

failed:
	sock_release(newsock);
	return NULL;
}

static unsigned int svc_tcp_restore_pages(struct svc_sock *svsk, struct svc_rqst *rqstp)
{
	unsigned int i, len, npages;

	if (svsk->sk_datalen == 0)
		return 0;
	len = svsk->sk_datalen;
	npages = (len + PAGE_SIZE - 1) >> PAGE_SHIFT;
	for (i = 0; i < npages; i++) {
		if (rqstp->rq_pages[i] != NULL)
			put_page(rqstp->rq_pages[i]);
		BUG_ON(svsk->sk_pages[i] == NULL);
		rqstp->rq_pages[i] = svsk->sk_pages[i];
		svsk->sk_pages[i] = NULL;
	}
	rqstp->rq_arg.head[0].iov_base = page_address(rqstp->rq_pages[0]);
	return len;
}

static void svc_tcp_save_pages(struct svc_sock *svsk, struct svc_rqst *rqstp)
{
	unsigned int i, len, npages;

	if (svsk->sk_datalen == 0)
		return;
	len = svsk->sk_datalen;
	npages = (len + PAGE_SIZE - 1) >> PAGE_SHIFT;
	for (i = 0; i < npages; i++) {
		svsk->sk_pages[i] = rqstp->rq_pages[i];
		rqstp->rq_pages[i] = NULL;
	}
}

static void svc_tcp_clear_pages(struct svc_sock *svsk)
{
	unsigned int i, len, npages;

	if (svsk->sk_datalen == 0)
		goto out;
	len = svsk->sk_datalen;
	npages = (len + PAGE_SIZE - 1) >> PAGE_SHIFT;
	for (i = 0; i < npages; i++) {
		if (svsk->sk_pages[i] == NULL) {
			WARN_ON_ONCE(1);
			continue;
		}
		put_page(svsk->sk_pages[i]);
		svsk->sk_pages[i] = NULL;
	}
out:
	svsk->sk_tcplen = 0;
	svsk->sk_datalen = 0;
}

/*
 * Receive fragment record header.
 * If we haven't gotten the record length yet, get the next four bytes.
 */
static int svc_tcp_recv_record(struct svc_sock *svsk, struct svc_rqst *rqstp)
{
	struct svc_serv	*serv = svsk->sk_xprt.xpt_server;
	unsigned int want;
	int len;

	if (svsk->sk_tcplen < sizeof(rpc_fraghdr)) {
		struct kvec	iov;

		want = sizeof(rpc_fraghdr) - svsk->sk_tcplen;
		iov.iov_base = ((char *) &svsk->sk_reclen) + svsk->sk_tcplen;
		iov.iov_len  = want;
		len = svc_recvfrom(rqstp, &iov, 1, want, 0);
		if (len < 0)
			goto error;
		svsk->sk_tcplen += len;

		if (len < want) {
			dprintk("svc: short recvfrom while reading record "
				"length (%d of %d)\n", len, want);
			return -EAGAIN;
		}

		dprintk("svc: TCP record, %d bytes\n", svc_sock_reclen(svsk));
		if (svc_sock_reclen(svsk) + svsk->sk_datalen >
							serv->sv_max_mesg) {
			net_notice_ratelimited("RPC: fragment too large: %d\n",
					svc_sock_reclen(svsk));
			goto err_delete;
		}
	}

	return svc_sock_reclen(svsk);
error:
	dprintk("RPC: TCP recv_record got %d\n", len);
	return len;
err_delete:
	set_bit(XPT_CLOSE, &svsk->sk_xprt.xpt_flags);
	return -EAGAIN;
}

static int receive_cb_reply(struct svc_sock *svsk, struct svc_rqst *rqstp)
{
	struct rpc_xprt *bc_xprt = svsk->sk_xprt.xpt_bc_xprt;
	struct rpc_rqst *req = NULL;
	struct kvec *src, *dst;
	__be32 *p = (__be32 *)rqstp->rq_arg.head[0].iov_base;
	__be32 xid;
	__be32 calldir;

	xid = *p++;
	calldir = *p;

	if (!bc_xprt)
		return -EAGAIN;
	spin_lock(&bc_xprt->queue_lock);
	req = xprt_lookup_rqst(bc_xprt, xid);
	if (!req)
		goto unlock_notfound;

	memcpy(&req->rq_private_buf, &req->rq_rcv_buf, sizeof(struct xdr_buf));
	/*
	 * XXX!: cheating for now!  Only copying HEAD.
	 * But we know this is good enough for now (in fact, for any
	 * callback reply in the forseeable future).
	 */
	dst = &req->rq_private_buf.head[0];
	src = &rqstp->rq_arg.head[0];
	if (dst->iov_len < src->iov_len)
		goto unlock_eagain; /* whatever; just giving up. */
	memcpy(dst->iov_base, src->iov_base, src->iov_len);
	xprt_complete_rqst(req->rq_task, rqstp->rq_arg.len);
	rqstp->rq_arg.len = 0;
	spin_unlock(&bc_xprt->queue_lock);
	return 0;
unlock_notfound:
	printk(KERN_NOTICE
		"%s: Got unrecognized reply: "
		"calldir 0x%x xpt_bc_xprt %p xid %08x\n",
		__func__, ntohl(calldir),
		bc_xprt, ntohl(xid));
unlock_eagain:
	spin_unlock(&bc_xprt->queue_lock);
	return -EAGAIN;
}

static int copy_pages_to_kvecs(struct kvec *vec, struct page **pages, int len)
{
	int i = 0;
	int t = 0;

	while (t < len) {
		vec[i].iov_base = page_address(pages[i]);
		vec[i].iov_len = PAGE_SIZE;
		i++;
		t += PAGE_SIZE;
	}
	return i;
}

static void svc_tcp_fragment_received(struct svc_sock *svsk)
{
	/* If we have more data, signal svc_xprt_enqueue() to try again */
	dprintk("svc: TCP %s record (%d bytes)\n",
		svc_sock_final_rec(svsk) ? "final" : "nonfinal",
		svc_sock_reclen(svsk));
	svsk->sk_tcplen = 0;
	svsk->sk_reclen = 0;
}

/*
 * Receive data from a TCP socket.
 */
static int svc_tcp_recvfrom(struct svc_rqst *rqstp)
{
	struct svc_sock	*svsk =
		container_of(rqstp->rq_xprt, struct svc_sock, sk_xprt);
	struct svc_serv	*serv = svsk->sk_xprt.xpt_server;
	int		len;
	struct kvec *vec;
	unsigned int want, base;
	__be32 *p;
	__be32 calldir;
	int pnum;

	dprintk("svc: tcp_recv %p data %d conn %d close %d\n",
		svsk, test_bit(XPT_DATA, &svsk->sk_xprt.xpt_flags),
		test_bit(XPT_CONN, &svsk->sk_xprt.xpt_flags),
		test_bit(XPT_CLOSE, &svsk->sk_xprt.xpt_flags));

	len = svc_tcp_recv_record(svsk, rqstp);
	if (len < 0)
		goto error;

	base = svc_tcp_restore_pages(svsk, rqstp);
	want = svc_sock_reclen(svsk) - (svsk->sk_tcplen - sizeof(rpc_fraghdr));

	vec = rqstp->rq_vec;

	pnum = copy_pages_to_kvecs(&vec[0], &rqstp->rq_pages[0], base + want);

	rqstp->rq_respages = &rqstp->rq_pages[pnum];
	rqstp->rq_next_page = rqstp->rq_respages + 1;

	/* Now receive data */
	len = svc_recvfrom(rqstp, vec, pnum, base + want, base);
	if (len >= 0) {
		svsk->sk_tcplen += len;
		svsk->sk_datalen += len;
	}
	if (len != want || !svc_sock_final_rec(svsk)) {
		svc_tcp_save_pages(svsk, rqstp);
		if (len < 0 && len != -EAGAIN)
			goto err_delete;
		if (len == want)
			svc_tcp_fragment_received(svsk);
		else
			dprintk("svc: incomplete TCP record (%d of %d)\n",
				(int)(svsk->sk_tcplen - sizeof(rpc_fraghdr)),
				svc_sock_reclen(svsk));
		goto err_noclose;
	}

	if (svsk->sk_datalen < 8) {
		svsk->sk_datalen = 0;
		goto err_delete; /* client is nuts. */
	}

	rqstp->rq_arg.len = svsk->sk_datalen;
	rqstp->rq_arg.page_base = 0;
	if (rqstp->rq_arg.len <= rqstp->rq_arg.head[0].iov_len) {
		rqstp->rq_arg.head[0].iov_len = rqstp->rq_arg.len;
		rqstp->rq_arg.page_len = 0;
	} else
		rqstp->rq_arg.page_len = rqstp->rq_arg.len - rqstp->rq_arg.head[0].iov_len;

	rqstp->rq_xprt_ctxt   = NULL;
	rqstp->rq_prot	      = IPPROTO_TCP;
	if (test_bit(XPT_LOCAL, &svsk->sk_xprt.xpt_flags))
		set_bit(RQ_LOCAL, &rqstp->rq_flags);
	else
		clear_bit(RQ_LOCAL, &rqstp->rq_flags);

	p = (__be32 *)rqstp->rq_arg.head[0].iov_base;
	calldir = p[1];
	if (calldir)
		len = receive_cb_reply(svsk, rqstp);

	/* Reset TCP read info */
	svsk->sk_datalen = 0;
	svc_tcp_fragment_received(svsk);

	if (len < 0)
		goto error;

	svc_xprt_copy_addrs(rqstp, &svsk->sk_xprt);
	if (serv->sv_stats)
		serv->sv_stats->nettcpcnt++;

	return rqstp->rq_arg.len;

error:
	if (len != -EAGAIN)
		goto err_delete;
	dprintk("RPC: TCP recvfrom got EAGAIN\n");
	return 0;
err_delete:
	printk(KERN_NOTICE "%s: recvfrom returned errno %d\n",
	       svsk->sk_xprt.xpt_server->sv_name, -len);
	set_bit(XPT_CLOSE, &svsk->sk_xprt.xpt_flags);
err_noclose:
	return 0;	/* record not complete */
}

/**
 * svc_tcp_sendto - Send out a reply on a TCP socket
 * @rqstp: completed svc_rqst
 *
 * Returns the number of bytes sent, or a negative errno.
 */
static int svc_tcp_sendto(struct svc_rqst *rqstp)
{
	struct svc_xprt *xprt = rqstp->rq_xprt;
	struct svc_sock	*svsk = container_of(xprt, struct svc_sock, sk_xprt);
	struct xdr_buf *xdr = &rqstp->rq_res;
	rpc_fraghdr marker = cpu_to_be32(RPC_LAST_STREAM_FRAGMENT |
					 (u32)xdr->len);
	struct msghdr msg = {
		.msg_flags	= 0,
	};
	unsigned int uninitialized_var(sent);
	int err;

<<<<<<< HEAD
=======
	svc_release_skb(rqstp);

>>>>>>> 358c7c61
	err = xprt_sock_sendmsg(svsk->sk_sock, &msg, xdr, 0, marker, &sent);
	xdr_free_bvec(xdr);
	if (err < 0 || sent != (xdr->len + sizeof(marker)))
		goto out_close;
	return sent;

out_close:
	pr_notice("rpc-srv/tcp: %s: %s %d when sending %d bytes - shutting down socket\n",
		  xprt->xpt_server->sv_name,
		  (err < 0) ? "got error" : "sent",
		  (err < 0) ? err : sent, xdr->len);
	set_bit(XPT_CLOSE, &xprt->xpt_flags);
	svc_xprt_enqueue(xprt);
	return -EAGAIN;
}

static struct svc_xprt *svc_tcp_create(struct svc_serv *serv,
				       struct net *net,
				       struct sockaddr *sa, int salen,
				       int flags)
{
	return svc_create_socket(serv, IPPROTO_TCP, net, sa, salen, flags);
}

static const struct svc_xprt_ops svc_tcp_ops = {
	.xpo_create = svc_tcp_create,
	.xpo_recvfrom = svc_tcp_recvfrom,
	.xpo_sendto = svc_tcp_sendto,
	.xpo_read_payload = svc_sock_read_payload,
	.xpo_release_rqst = svc_release_skb,
	.xpo_detach = svc_tcp_sock_detach,
	.xpo_free = svc_sock_free,
	.xpo_has_wspace = svc_tcp_has_wspace,
	.xpo_accept = svc_tcp_accept,
	.xpo_secure_port = svc_sock_secure_port,
	.xpo_kill_temp_xprt = svc_tcp_kill_temp_xprt,
};

static struct svc_xprt_class svc_tcp_class = {
	.xcl_name = "tcp",
	.xcl_owner = THIS_MODULE,
	.xcl_ops = &svc_tcp_ops,
	.xcl_max_payload = RPCSVC_MAXPAYLOAD_TCP,
	.xcl_ident = XPRT_TRANSPORT_TCP,
};

void svc_init_xprt_sock(void)
{
	svc_reg_xprt_class(&svc_tcp_class);
	svc_reg_xprt_class(&svc_udp_class);
}

void svc_cleanup_xprt_sock(void)
{
	svc_unreg_xprt_class(&svc_tcp_class);
	svc_unreg_xprt_class(&svc_udp_class);
}

static void svc_tcp_init(struct svc_sock *svsk, struct svc_serv *serv)
{
	struct sock	*sk = svsk->sk_sk;

	svc_xprt_init(sock_net(svsk->sk_sock->sk), &svc_tcp_class,
		      &svsk->sk_xprt, serv);
	set_bit(XPT_CACHE_AUTH, &svsk->sk_xprt.xpt_flags);
	set_bit(XPT_CONG_CTRL, &svsk->sk_xprt.xpt_flags);
	if (sk->sk_state == TCP_LISTEN) {
		dprintk("setting up TCP socket for listening\n");
		strcpy(svsk->sk_xprt.xpt_remotebuf, "listener");
		set_bit(XPT_LISTENER, &svsk->sk_xprt.xpt_flags);
		sk->sk_data_ready = svc_tcp_listen_data_ready;
		set_bit(XPT_CONN, &svsk->sk_xprt.xpt_flags);
	} else {
		dprintk("setting up TCP socket for reading\n");
		sk->sk_state_change = svc_tcp_state_change;
		sk->sk_data_ready = svc_data_ready;
		sk->sk_write_space = svc_write_space;

		svsk->sk_reclen = 0;
		svsk->sk_tcplen = 0;
		svsk->sk_datalen = 0;
		memset(&svsk->sk_pages[0], 0, sizeof(svsk->sk_pages));

		tcp_sk(sk)->nonagle |= TCP_NAGLE_OFF;

		set_bit(XPT_DATA, &svsk->sk_xprt.xpt_flags);
		switch (sk->sk_state) {
		case TCP_SYN_RECV:
		case TCP_ESTABLISHED:
			break;
		default:
			set_bit(XPT_CLOSE, &svsk->sk_xprt.xpt_flags);
		}
	}
}

void svc_sock_update_bufs(struct svc_serv *serv)
{
	/*
	 * The number of server threads has changed. Update
	 * rcvbuf and sndbuf accordingly on all sockets
	 */
	struct svc_sock *svsk;

	spin_lock_bh(&serv->sv_lock);
	list_for_each_entry(svsk, &serv->sv_permsocks, sk_xprt.xpt_list)
		set_bit(XPT_CHNGBUF, &svsk->sk_xprt.xpt_flags);
	spin_unlock_bh(&serv->sv_lock);
}
EXPORT_SYMBOL_GPL(svc_sock_update_bufs);

/*
 * Initialize socket for RPC use and create svc_sock struct
 */
static struct svc_sock *svc_setup_socket(struct svc_serv *serv,
						struct socket *sock,
						int flags)
{
	struct svc_sock	*svsk;
	struct sock	*inet;
	int		pmap_register = !(flags & SVC_SOCK_ANONYMOUS);
	int		err = 0;

	dprintk("svc: svc_setup_socket %p\n", sock);
	svsk = kzalloc(sizeof(*svsk), GFP_KERNEL);
	if (!svsk)
		return ERR_PTR(-ENOMEM);

	inet = sock->sk;

	/* Register socket with portmapper */
	if (pmap_register)
		err = svc_register(serv, sock_net(sock->sk), inet->sk_family,
				     inet->sk_protocol,
				     ntohs(inet_sk(inet)->inet_sport));

	if (err < 0) {
		kfree(svsk);
		return ERR_PTR(err);
	}

	svsk->sk_sock = sock;
	svsk->sk_sk = inet;
	svsk->sk_ostate = inet->sk_state_change;
	svsk->sk_odata = inet->sk_data_ready;
	svsk->sk_owspace = inet->sk_write_space;
	/*
	 * This barrier is necessary in order to prevent race condition
	 * with svc_data_ready(), svc_listen_data_ready() and others
	 * when calling callbacks above.
	 */
	wmb();
	inet->sk_user_data = svsk;

	/* Initialize the socket */
	if (sock->type == SOCK_DGRAM)
		svc_udp_init(svsk, serv);
	else
		svc_tcp_init(svsk, serv);

	dprintk("svc: svc_setup_socket created %p (inet %p), "
			"listen %d close %d\n",
			svsk, svsk->sk_sk,
			test_bit(XPT_LISTENER, &svsk->sk_xprt.xpt_flags),
			test_bit(XPT_CLOSE, &svsk->sk_xprt.xpt_flags));

	return svsk;
}

bool svc_alien_sock(struct net *net, int fd)
{
	int err;
	struct socket *sock = sockfd_lookup(fd, &err);
	bool ret = false;

	if (!sock)
		goto out;
	if (sock_net(sock->sk) != net)
		ret = true;
	sockfd_put(sock);
out:
	return ret;
}
EXPORT_SYMBOL_GPL(svc_alien_sock);

/**
 * svc_addsock - add a listener socket to an RPC service
 * @serv: pointer to RPC service to which to add a new listener
 * @fd: file descriptor of the new listener
 * @name_return: pointer to buffer to fill in with name of listener
 * @len: size of the buffer
 * @cred: credential
 *
 * Fills in socket name and returns positive length of name if successful.
 * Name is terminated with '\n'.  On error, returns a negative errno
 * value.
 */
int svc_addsock(struct svc_serv *serv, const int fd, char *name_return,
		const size_t len, const struct cred *cred)
{
	int err = 0;
	struct socket *so = sockfd_lookup(fd, &err);
	struct svc_sock *svsk = NULL;
	struct sockaddr_storage addr;
	struct sockaddr *sin = (struct sockaddr *)&addr;
	int salen;

	if (!so)
		return err;
	err = -EAFNOSUPPORT;
	if ((so->sk->sk_family != PF_INET) && (so->sk->sk_family != PF_INET6))
		goto out;
	err =  -EPROTONOSUPPORT;
	if (so->sk->sk_protocol != IPPROTO_TCP &&
	    so->sk->sk_protocol != IPPROTO_UDP)
		goto out;
	err = -EISCONN;
	if (so->state > SS_UNCONNECTED)
		goto out;
	err = -ENOENT;
	if (!try_module_get(THIS_MODULE))
		goto out;
	svsk = svc_setup_socket(serv, so, SVC_SOCK_DEFAULTS);
	if (IS_ERR(svsk)) {
		module_put(THIS_MODULE);
		err = PTR_ERR(svsk);
		goto out;
	}
	salen = kernel_getsockname(svsk->sk_sock, sin);
	if (salen >= 0)
		svc_xprt_set_local(&svsk->sk_xprt, sin, salen);
	svsk->sk_xprt.xpt_cred = get_cred(cred);
	svc_add_new_perm_xprt(serv, &svsk->sk_xprt);
	return svc_one_sock_name(svsk, name_return, len);
out:
	sockfd_put(so);
	return err;
}
EXPORT_SYMBOL_GPL(svc_addsock);

/*
 * Create socket for RPC service.
 */
static struct svc_xprt *svc_create_socket(struct svc_serv *serv,
					  int protocol,
					  struct net *net,
					  struct sockaddr *sin, int len,
					  int flags)
{
	struct svc_sock	*svsk;
	struct socket	*sock;
	int		error;
	int		type;
	struct sockaddr_storage addr;
	struct sockaddr *newsin = (struct sockaddr *)&addr;
	int		newlen;
	int		family;
	int		val;
	RPC_IFDEBUG(char buf[RPC_MAX_ADDRBUFLEN]);

	dprintk("svc: svc_create_socket(%s, %d, %s)\n",
			serv->sv_program->pg_name, protocol,
			__svc_print_addr(sin, buf, sizeof(buf)));

	if (protocol != IPPROTO_UDP && protocol != IPPROTO_TCP) {
		printk(KERN_WARNING "svc: only UDP and TCP "
				"sockets supported\n");
		return ERR_PTR(-EINVAL);
	}

	type = (protocol == IPPROTO_UDP)? SOCK_DGRAM : SOCK_STREAM;
	switch (sin->sa_family) {
	case AF_INET6:
		family = PF_INET6;
		break;
	case AF_INET:
		family = PF_INET;
		break;
	default:
		return ERR_PTR(-EINVAL);
	}

	error = __sock_create(net, family, type, protocol, &sock, 1);
	if (error < 0)
		return ERR_PTR(error);

	svc_reclassify_socket(sock);

	/*
	 * If this is an PF_INET6 listener, we want to avoid
	 * getting requests from IPv4 remotes.  Those should
	 * be shunted to a PF_INET listener via rpcbind.
	 */
	val = 1;
	if (family == PF_INET6)
		kernel_setsockopt(sock, SOL_IPV6, IPV6_V6ONLY,
					(char *)&val, sizeof(val));

	if (type == SOCK_STREAM)
		sock->sk->sk_reuse = SK_CAN_REUSE; /* allow address reuse */
	error = kernel_bind(sock, sin, len);
	if (error < 0)
		goto bummer;

	error = kernel_getsockname(sock, newsin);
	if (error < 0)
		goto bummer;
	newlen = error;

	if (protocol == IPPROTO_TCP) {
		if ((error = kernel_listen(sock, 64)) < 0)
			goto bummer;
	}

	svsk = svc_setup_socket(serv, sock, flags);
	if (IS_ERR(svsk)) {
		error = PTR_ERR(svsk);
		goto bummer;
	}
	svc_xprt_set_local(&svsk->sk_xprt, newsin, newlen);
	return (struct svc_xprt *)svsk;
bummer:
	dprintk("svc: svc_create_socket error = %d\n", -error);
	sock_release(sock);
	return ERR_PTR(error);
}

/*
 * Detach the svc_sock from the socket so that no
 * more callbacks occur.
 */
static void svc_sock_detach(struct svc_xprt *xprt)
{
	struct svc_sock *svsk = container_of(xprt, struct svc_sock, sk_xprt);
	struct sock *sk = svsk->sk_sk;

	dprintk("svc: svc_sock_detach(%p)\n", svsk);

	/* put back the old socket callbacks */
	lock_sock(sk);
	sk->sk_state_change = svsk->sk_ostate;
	sk->sk_data_ready = svsk->sk_odata;
	sk->sk_write_space = svsk->sk_owspace;
	sk->sk_user_data = NULL;
	release_sock(sk);
}

/*
 * Disconnect the socket, and reset the callbacks
 */
static void svc_tcp_sock_detach(struct svc_xprt *xprt)
{
	struct svc_sock *svsk = container_of(xprt, struct svc_sock, sk_xprt);

	dprintk("svc: svc_tcp_sock_detach(%p)\n", svsk);

	svc_sock_detach(xprt);

	if (!test_bit(XPT_LISTENER, &xprt->xpt_flags)) {
		svc_tcp_clear_pages(svsk);
		kernel_sock_shutdown(svsk->sk_sock, SHUT_RDWR);
	}
}

/*
 * Free the svc_sock's socket resources and the svc_sock itself.
 */
static void svc_sock_free(struct svc_xprt *xprt)
{
	struct svc_sock *svsk = container_of(xprt, struct svc_sock, sk_xprt);
	dprintk("svc: svc_sock_free(%p)\n", svsk);

	if (svsk->sk_sock->file)
		sockfd_put(svsk->sk_sock);
	else
		sock_release(svsk->sk_sock);
	kfree(svsk);
}<|MERGE_RESOLUTION|>--- conflicted
+++ resolved
@@ -527,15 +527,10 @@
 	unsigned int uninitialized_var(sent);
 	int err;
 
-<<<<<<< HEAD
+	svc_release_udp_skb(rqstp);
+
 	svc_set_cmsg_data(rqstp, cmh);
 
-=======
-	svc_release_udp_skb(rqstp);
-
-	svc_set_cmsg_data(rqstp, cmh);
-
->>>>>>> 358c7c61
 	err = xprt_sock_sendmsg(svsk->sk_sock, &msg, xdr, 0, 0, &sent);
 	xdr_free_bvec(xdr);
 	if (err == -ECONNREFUSED) {
@@ -1083,11 +1078,8 @@
 	unsigned int uninitialized_var(sent);
 	int err;
 
-<<<<<<< HEAD
-=======
 	svc_release_skb(rqstp);
 
->>>>>>> 358c7c61
 	err = xprt_sock_sendmsg(svsk->sk_sock, &msg, xdr, 0, marker, &sent);
 	xdr_free_bvec(xdr);
 	if (err < 0 || sent != (xdr->len + sizeof(marker)))
